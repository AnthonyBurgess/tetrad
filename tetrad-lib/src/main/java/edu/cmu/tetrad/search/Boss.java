package edu.cmu.tetrad.search;

import edu.cmu.tetrad.data.Knowledge;
import edu.cmu.tetrad.data.KnowledgeEdge;
import edu.cmu.tetrad.graph.*;
import edu.cmu.tetrad.util.MillisecondTimes;
import edu.cmu.tetrad.util.NumberFormatUtil;
import edu.cmu.tetrad.util.TetradLogger;
import org.jetbrains.annotations.NotNull;

import java.text.NumberFormat;
import java.util.*;

import static edu.cmu.tetrad.util.RandomUtil.shuffle;
import static java.lang.Double.NEGATIVE_INFINITY;

/**
 * Implements the BOSS algorithm.
 *
 * @author bryanandrews
 * @author josephramsey
 */
public class Boss {
    private final List<Node> variables;
    private final Score score;
    private IndependenceTest test;
    private Knowledge knowledge = new Knowledge();
    private final TeyssierScorer scorer;
    private long start;
    long stop;
    private boolean useScore = true;
    private boolean useRaskuttiUhler;
    private boolean useDataOrder = true;
    private boolean verbose = true;
    private int depth = -1;
    private int numStarts = 1;
    private AlgType algType = AlgType.BOSS1;
    private boolean caching = true;
    private double epsilon = 1e-10;

    public Boss(@NotNull IndependenceTest test, Score score) {
        this.test = test;
        this.score = score;
        this.variables = new ArrayList<>(score.getVariables());
        this.useScore = true;
        this.scorer = new TeyssierScorer(this.test, this.score);
    }

    public Boss(Score score) {
        this.test = null;
        this.score = score;
        this.variables = new ArrayList<>(score.getVariables());
        this.useScore = true;
        this.scorer = new TeyssierScorer(null, this.score);
    }

    public Boss(TeyssierScorer scorer) {
        this.scorer = scorer;
        this.score = scorer.getScoreObject();
        this.variables = new ArrayList<>(scorer.getPi());
    }

    public List<Node> bestOrder(@NotNull List<Node> order) {

        scorer.setCachingScores(caching);
        scorer.setKnowledge(knowledge);

        List<Node> bestPerm;
        long start = MillisecondTimes.timeMillis();
        order = new ArrayList<>(order);

        this.scorer.setUseRaskuttiUhler(this.useRaskuttiUhler);

        if (this.useRaskuttiUhler) {
            this.scorer.setUseScore(false);
        } else {
            this.scorer.setUseScore(this.useScore && !(this.score instanceof GraphScore));
        }

        this.scorer.setKnowledge(this.knowledge);
        this.scorer.clearBookmarks();

        bestPerm = null;
        double best = NEGATIVE_INFINITY;

        this.scorer.score(order);

        for (int r = 0; r < this.numStarts; r++) {
            if ((r == 0 && !this.useDataOrder) || r > 0) {
                shuffle(order);
            }

            this.start = MillisecondTimes.timeMillis();

            makeValidKnowledgeOrder(order);

            double s1, s2;

            int count = 0;
//            boolean ensureMinimumCount = score instanceof ZhangShenBoundScore;

            if (algType == AlgType.BOSS1) {
                betterMutation1(scorer);
            } else if (algType == AlgType.BOSS2) {
                betterMutation2(scorer);
            } else if (algType == AlgType.BOSS3) {
                betterMutationBryan(scorer);
            }

            do {
                s1 = scorer.score();

                if (algType == AlgType.BOSS1) {
<<<<<<< HEAD
                    betterMutation1(scorer);

                    if (scorer.score() > s1 + epsilon) {
                        besMutation(scorer);
                    }
                } else if (algType == AlgType.BOSS2) {
                    betterMutation2(scorer);

                    if (scorer.score() > s1 + epsilon) {
                        besMutation(scorer);
                    }
                } else if (algType == AlgType.BOSS3) {
                    betterMutationBryan(scorer);

                    if (scorer.score() > s1 + epsilon) {
                        besMutation(scorer);
                    }
                }

                s2 = scorer.score();
            } while (s2 > s1 + epsilon || (ensureMinimumCount && ++count <= 5));
=======
                    besMutation(scorer);
                    betterMutation1(scorer);
                } else if (algType == AlgType.BOSS2) {
                    besMutation(scorer);
                    betterMutation2(scorer);
                } else if (algType == AlgType.BOSS3) {
                    besMutation(scorer);
                    betterMutationBryan(scorer);
                }

                s2 = scorer.score();
            } while (s2 > s1);
>>>>>>> 5da6ae6c

            if (this.scorer.score() > best) {
                best = this.scorer.score();
                bestPerm = scorer.getPi();
            }
        }

        this.scorer.score(bestPerm);

        this.stop = MillisecondTimes.timeMillis();

        if (this.verbose) {
            TetradLogger.getInstance().forceLogMessage("\nFinal " + algType + " order = " + this.scorer.getPi());
            TetradLogger.getInstance().forceLogMessage("Final score = " + this.scorer.score());
            TetradLogger.getInstance().forceLogMessage("Elapsed time = " + (stop - start) / 1000.0 + " s");
        }

        return bestPerm;
    }

//    public void betterMutation1(@NotNull TeyssierScorer scorer) {
//        double bestScore = scorer.score();
//        scorer.bookmark();
//        double s1, s2;
//
//        Set<Node> introns1;
//        Set<Node> introns2;
//
//        introns2 = new HashSet<>(scorer.getPi());
//
//        int[] range = new int[2];
//
//        do {
//            s1 = scorer.score();
//
//            introns1 = introns2;
//            introns2 = new HashSet<>();
//
//            for (int i = 1; i < scorer.size(); i++) {
//                Node x = scorer.get(i);
//                if (!introns1.contains(x)) continue;
//
//                scorer.bookmark(1);
//
//                for (int j = i - 1; j >= 0; j--) {
//                    if (!scorer.adjacent(scorer.get(j), x)) continue;
//
//                    tuck(x, j, scorer, range);
//
//                    if (scorer.score() < bestScore || violatesKnowledge(scorer.getPi())) {
//                        scorer.goToBookmark();
//                    } else {
//                        bestScore = scorer.score();
//
//                        for (int l = range[0]; l <= range[1]; l++) {
//                            introns2.add(scorer.get(l));
//                        }
//                    }
//
//                    scorer.bookmark();
//
//                    if (verbose) {
//                        System.out.print("\rIndex = " + (i + 1) + " Score = " + scorer.score() + " (betterMutation1)" + " Elapsed " + ((MillisecondTimes.timeMillis() - start) / 1000.0 + " s"));
//                    }
//                }
//            }
//
//            if (verbose) {
//                System.out.println();
//            }
//
//            s2 = scorer.score();
//        } while (s2 > s1);
//
//        scorer.goToBookmark(1);
//    }

    public void betterMutation1(@NotNull TeyssierScorer scorer) {
        double bestScore = scorer.score();
        double originalScore;
        scorer.bookmark();

        Set<Node> introns1;
        Set<Node> introns2;

        introns2 = new HashSet<>(scorer.getPi());
        int[] range = new int[2];

        do {
            originalScore = bestScore;

            introns1 = introns2;
            introns2 = new HashSet<>();

            for (int i = 1; i < scorer.size(); i++) {
                Node x = scorer.get(i);
                if (!introns1.contains(x)) continue;

                for (int j = i - 1; j >= 0; j--) {
                    if (!scorer.adjacent(scorer.get(j), x)) continue;

                    tuck(x, j, scorer, range);

                    if (scorer.score() > bestScore + epsilon || violatesKnowledge(scorer.getPi())) {
                        for (int l = range[0]; l <= range[1]; l++) {
                            introns2.add(scorer.get(l));
                        }
                        bestScore = scorer.score();
                        scorer.bookmark();
                    } else {
                        scorer.goToBookmark();
                    }

                    if (verbose) {
                        System.out.print("\rIndex = " + (i + 1) + " Score = " + scorer.score() + " (betterMutationTuck)" + " Elapsed " + ((MillisecondTimes.timeMillis() - start) / 1000.0 + " s"));
                        System.out.print("\r# Edges = " + scorer.getNumEdges() + " Index = " + (i + 1) + " Score = " + scorer.score() + " (betterMutationTuck)" + " Elapsed " + ((MillisecondTimes.timeMillis() - start) / 1000.0 + " s"));
                    }
                }
            }
            if (verbose) {
                System.out.println();
            }
        } while (bestScore > originalScore + epsilon);
    }


    public void betterMutation2(@NotNull TeyssierScorer scorer) {
        scorer.bookmark();
        double s1, s2;

        do {
            s1 = scorer.score();
            scorer.bookmark(1);

            for (Node k : scorer.getPi()) {
                double _sp = NEGATIVE_INFINITY;
                scorer.bookmark();

<<<<<<< HEAD
=======
                if (!introns1.contains(k)) continue;

>>>>>>> 5da6ae6c
                for (int j = 0; j < scorer.size(); j++) {
                    scorer.moveTo(k, j);

                    if (scorer.score() >= _sp + epsilon) {
                        if (!violatesKnowledge(scorer.getPi())) {
                            _sp = scorer.score();
                            scorer.bookmark();

                            if (verbose) {
                                System.out.print("\rIndex = " + (scorer.index(k) + 1) + " Score = " + scorer.score() + " (betterMutation2)" + " Elapsed " + ((MillisecondTimes.timeMillis() - start) / 1000.0 + " s"));
                            }
                        }
                   }

                }

                scorer.goToBookmark();
            }

            if (verbose) {
                System.out.println();
            }

            s2 = scorer.score();
        } while (s2 > s1 + epsilon);

        scorer.goToBookmark(1);
    }

    public void betterMutationBryan(@NotNull TeyssierScorer scorer) {
        double bestScore = scorer.score();
        scorer.bookmark();
        double s1, s2;

        Set<Node> introns1;
        Set<Node> introns2;

        introns2 = new HashSet<>(scorer.getPi());

        int[] range = new int[2];

        do {
            s1 = scorer.score();

            introns1 = introns2;
            introns2 = new HashSet<>();

            List<OrderedPair<Node>> edges = scorer.getEdges();
            int m = 0;
            int all = edges.size();

            for (OrderedPair<Node> edge : edges) {
                m++;
                Node x = edge.getFirst();
                Node y = edge.getSecond();
                if (scorer.index(x) > scorer.index(y)) continue;
                if (!scorer.adjacent(y, x)) continue;
                if (!introns1.contains(y) && !introns1.contains(x)) continue;

                tuck(y, scorer.index(x), scorer, range);

                if (scorer.score() < bestScore || violatesKnowledge(scorer.getPi())) {
                    scorer.goToBookmark();
                } else {
                    bestScore = scorer.score();

                    for (int l = range[0]; l <= range[1]; l++) {
                        introns2.add(scorer.get(l));
                    }

                    if (verbose) {
                        System.out.print("\r Score " + m + " / " + all + " = " + scorer.score() + " (boss)" + " Elapsed " + ((MillisecondTimes.timeMillis() - start) / 1000.0 + " s"));
                    }
                }

                scorer.bookmark();

                if (verbose) {
                    System.out.print("\r Score " + m + " / " + all + " = " + scorer.score() + " (boss)" + " Elapsed " + ((MillisecondTimes.timeMillis() - start) / 1000.0 + " s"));
                }
            }

            if (verbose) {
                System.out.println();
            }

            s2 = scorer.score();
        } while (s2 > s1);
    }


    public void tubes(@NotNull TeyssierScorer scorer) {
        double s;

        do {
            s = scorer.score();

            for (NodePair edge : scorer.getAdjacencies()) {
                Node x = edge.getFirst();
                Node y = edge.getSecond();
                if (!scorer.adjacent(x, y)) continue;

                scorer.bookmark();

                tuck(y, scorer.index(x), scorer, new int[2]);

                if (scorer.score() >= s) {
                    besMutation(scorer);
                } else {
                    scorer.goToBookmark();
                }
            }

        } while (scorer.score() > s);
    }


    private void tuck(Node k, int j, TeyssierScorer scorer, int[] range) {
        if (scorer.index(k) < j) return;
        Set<Node> ancestors = scorer.getAncestors(k);

        int minIndex = j;

        for (int i = j + 1; i <= scorer.index(k); i++) {
            if (ancestors.contains(scorer.get(i))) {
                scorer.moveTo(scorer.get(i), j++);
            }
        }

        range[0] = minIndex;
        range[1] = scorer.index(k);
    }

    public void besMutation(TeyssierScorer scorer) {
        Graph graph = scorer.getGraph(true);
        Bes bes = new Bes(score);
        bes.setDepth(depth);
        bes.setVerbose(false);
        bes.setKnowledge(knowledge);
        bes.bes(graph, scorer.getPi());
        List<Node> pi = graph.paths().validOrder(scorer.getPi(), true);
        scorer.score(pi);
    }

    public int getNumEdges() {
        return this.scorer.getNumEdges();
    }

    private void makeValidKnowledgeOrder(List<Node> order) {
        if (!this.knowledge.isEmpty()) {
            order.sort((o1, o2) -> {
                if (o1.getName().equals(o2.getName())) {
                    return 0;
                } else if (this.knowledge.isRequired(o1.getName(), o2.getName())) {
                    return 1;
                } else if (this.knowledge.isRequired(o2.getName(), o1.getName())) {
                    return -1;
                } else if (this.knowledge.isForbidden(o1.getName(), o2.getName())) {
                    return -1;
                } else if (this.knowledge.isForbidden(o2.getName(), o1.getName())) {
                    return 1;
                } else {
                    return 0;
                }
            });
        }
    }

    public Graph getGraph(boolean cpDag) {
        if (this.scorer == null) throw new IllegalArgumentException("Please run algorithm first.");
        Graph graph = this.scorer.getGraph(cpDag);

        NumberFormat nf = NumberFormatUtil.getInstance().getNumberFormat();
        graph.addAttribute("score ", nf.format(this.scorer.score()));
        return graph;
    }

    public void orientbk(Knowledge bk, Graph graph, List<Node> variables) {
        for (Iterator<KnowledgeEdge> it = bk.forbiddenEdgesIterator(); it.hasNext(); ) {
            KnowledgeEdge edge = it.next();

            //match strings to variables in the graph.
            Node from = SearchGraphUtils.translate(edge.getFrom(), variables);
            Node to = SearchGraphUtils.translate(edge.getTo(), variables);

            if (from == null || to == null) {
                continue;
            }

            if (graph.getEdge(from, to) == null) {
                continue;
            }

            // Orient to*-&gt;from
            graph.setEndpoint(to, from, Endpoint.ARROW);
        }

        for (Iterator<KnowledgeEdge> it = bk.requiredEdgesIterator(); it.hasNext(); ) {
            KnowledgeEdge edge = it.next();

            //match strings to variables in the graph.
            Node from = SearchGraphUtils.translate(edge.getFrom(), variables);
            Node to = SearchGraphUtils.translate(edge.getTo(), variables);

            if (from == null || to == null) {
                continue;
            }

            if (graph.getEdge(from, to) == null) {
                continue;
            }

            // Orient to*-&gt;from
            graph.setEndpoint(from, to, Endpoint.ARROW);
        }
    }

    public void setNumStarts(int numStarts) {
        this.numStarts = numStarts;
    }

    public List<Node> getVariables() {
        return this.variables;
    }

    public boolean isVerbose() {
        return this.verbose;
    }

    public void setVerbose(boolean verbose) {
        this.verbose = verbose;
    }

    public void setKnowledge(Knowledge knowledge) {
        this.knowledge = new Knowledge((Knowledge) knowledge);
    }

    public void setDepth(int depth) {
        if (depth < -1) throw new IllegalArgumentException("Depth should be >= -1.");
        this.depth = depth;
    }

    public void setUseScore(boolean useScore) {
        this.useScore = useScore;
    }

    private boolean violatesKnowledge(List<Node> order) {
        if (!this.knowledge.isEmpty()) {
            for (int i = 0; i < order.size(); i++) {
                for (int j = i + 1; j < order.size(); j++) {
                    if (this.knowledge.isForbidden(order.get(i).getName(), order.get(j).getName())) {
                        return true;
                    }

                    if (this.knowledge.isRequired(order.get(j).getName(), order.get(i).getName())) {
                        return true;
                    }
                }
            }
        }

        return false;
    }

    public void setUseRaskuttiUhler(boolean useRaskuttiUhler) {
        this.useRaskuttiUhler = useRaskuttiUhler;
    }

    public void setUseDataOrder(boolean useDataOrder) {
        this.useDataOrder = useDataOrder;
    }

    public void setAlgType(AlgType algType) {
        this.algType = algType;
    }

    public void setCaching(boolean caching) {
        this.caching = caching;
    }

    public enum AlgType {BOSS1, BOSS2, BOSS3}
}<|MERGE_RESOLUTION|>--- conflicted
+++ resolved
@@ -111,29 +111,6 @@
                 s1 = scorer.score();
 
                 if (algType == AlgType.BOSS1) {
-<<<<<<< HEAD
-                    betterMutation1(scorer);
-
-                    if (scorer.score() > s1 + epsilon) {
-                        besMutation(scorer);
-                    }
-                } else if (algType == AlgType.BOSS2) {
-                    betterMutation2(scorer);
-
-                    if (scorer.score() > s1 + epsilon) {
-                        besMutation(scorer);
-                    }
-                } else if (algType == AlgType.BOSS3) {
-                    betterMutationBryan(scorer);
-
-                    if (scorer.score() > s1 + epsilon) {
-                        besMutation(scorer);
-                    }
-                }
-
-                s2 = scorer.score();
-            } while (s2 > s1 + epsilon || (ensureMinimumCount && ++count <= 5));
-=======
                     besMutation(scorer);
                     betterMutation1(scorer);
                 } else if (algType == AlgType.BOSS2) {
@@ -146,7 +123,6 @@
 
                 s2 = scorer.score();
             } while (s2 > s1);
->>>>>>> 5da6ae6c
 
             if (this.scorer.score() > best) {
                 best = this.scorer.score();
@@ -285,11 +261,6 @@
                 double _sp = NEGATIVE_INFINITY;
                 scorer.bookmark();
 
-<<<<<<< HEAD
-=======
-                if (!introns1.contains(k)) continue;
-
->>>>>>> 5da6ae6c
                 for (int j = 0; j < scorer.size(); j++) {
                     scorer.moveTo(k, j);
 
