package edu.cmu.tetrad.algcomparison.algorithm.oracle.pag;

import edu.cmu.tetrad.algcomparison.algorithm.Algorithm;
import edu.cmu.tetrad.algcomparison.independence.IndependenceWrapper;
import edu.cmu.tetrad.algcomparison.score.ScoreWrapper;
import edu.cmu.tetrad.algcomparison.utils.HasKnowledge;
<<<<<<< HEAD
import edu.cmu.tetrad.data.*;
import edu.cmu.tetrad.util.Parameters;
=======
import edu.cmu.tetrad.data.DataSet;
import edu.cmu.tetrad.data.DataType;
import edu.cmu.tetrad.data.IKnowledge;
import edu.cmu.tetrad.data.Knowledge2;
>>>>>>> 434f95aa
import edu.cmu.tetrad.graph.Graph;
import edu.cmu.tetrad.search.DagToPag;
import edu.cmu.tetrad.search.GFci;
import edu.cmu.tetrad.util.Parameters;
import java.io.PrintStream;
import java.util.List;

/**
 * GFCI.
 *
 * @author jdramsey
 */
public class Gfci implements Algorithm, HasKnowledge {

    static final long serialVersionUID = 23L;
    private IndependenceWrapper test;
    private ScoreWrapper score;
    private IKnowledge knowledge = new Knowledge2();

    public Gfci(IndependenceWrapper test, ScoreWrapper score) {
        this.test = test;
        this.score = score;
    }

<<<<<<< HEAD
    public Graph search(DataModel dataSet, Parameters parameters) {
        GFci search = new GFci(test.getTest(dataSet, parameters),
                score.getScore(DataUtils.getContinuousDataSet(dataSet), parameters));
=======
    @Override
    public Graph search(DataSet dataSet, Parameters parameters) {
        GFci search = new GFci(test.getTest(dataSet, parameters), score.getScore(dataSet, parameters));
>>>>>>> 434f95aa
        search.setMaxIndegree(parameters.getInt("maxIndegree"));
        search.setKnowledge(knowledge);
        search.setVerbose(parameters.getBoolean("verbose"));
        search.setFaithfulnessAssumed(parameters.getBoolean("faithfulnessAssumed"));

        Object obj = parameters.get("printStream");
        if (obj instanceof PrintStream) {
            search.setOut((PrintStream) obj);
        }

        return search.search();
    }

    @Override
    public Graph getComparisonGraph(Graph graph) {
        return new DagToPag(graph).convert();
    }

    @Override
    public String getDescription() {
        return "GFCI (Greedy Fast Causal Inference) using " + test.getDescription();
    }

    @Override
    public DataType getDataType() {
        return test.getDataType();
    }

    @Override
    public List<String> getParameters() {
        List<String> parameters = test.getParameters();
        parameters.addAll(score.getParameters());
        parameters.add("faithfulnessAssumed");
        parameters.add("maxIndegree");
        parameters.add("printStream");
        return parameters;
    }

    @Override
    public IKnowledge getKnowledge() {
        return knowledge;
    }

    @Override
    public void setKnowledge(IKnowledge knowledge) {
        this.knowledge = knowledge;
    }

}<|MERGE_RESOLUTION|>--- conflicted
+++ resolved
@@ -4,15 +4,10 @@
 import edu.cmu.tetrad.algcomparison.independence.IndependenceWrapper;
 import edu.cmu.tetrad.algcomparison.score.ScoreWrapper;
 import edu.cmu.tetrad.algcomparison.utils.HasKnowledge;
-<<<<<<< HEAD
-import edu.cmu.tetrad.data.*;
-import edu.cmu.tetrad.util.Parameters;
-=======
 import edu.cmu.tetrad.data.DataSet;
 import edu.cmu.tetrad.data.DataType;
 import edu.cmu.tetrad.data.IKnowledge;
 import edu.cmu.tetrad.data.Knowledge2;
->>>>>>> 434f95aa
 import edu.cmu.tetrad.graph.Graph;
 import edu.cmu.tetrad.search.DagToPag;
 import edu.cmu.tetrad.search.GFci;
@@ -37,15 +32,9 @@
         this.score = score;
     }
 
-<<<<<<< HEAD
-    public Graph search(DataModel dataSet, Parameters parameters) {
-        GFci search = new GFci(test.getTest(dataSet, parameters),
-                score.getScore(DataUtils.getContinuousDataSet(dataSet), parameters));
-=======
     @Override
     public Graph search(DataSet dataSet, Parameters parameters) {
         GFci search = new GFci(test.getTest(dataSet, parameters), score.getScore(dataSet, parameters));
->>>>>>> 434f95aa
         search.setMaxIndegree(parameters.getInt("maxIndegree"));
         search.setKnowledge(knowledge);
         search.setVerbose(parameters.getBoolean("verbose"));
