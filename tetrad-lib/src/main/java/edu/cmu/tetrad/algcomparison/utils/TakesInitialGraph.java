package edu.cmu.tetrad.algcomparison.utils;

<<<<<<< HEAD
import edu.cmu.tetrad.graph.Graph;
=======
>>>>>>> 4b850886
import edu.cmu.tetrad.algcomparison.algorithm.Algorithm;

/**
 * Tags an algorithm that can take an initial graph as input.
 *
 * @author jdramsey
 */
public interface TakesInitialGraph {
<<<<<<< HEAD
	
	public Graph getInitialGraph();
	
	public void setInitialGraph(Graph initialGraph);
	
    void setInitialGraph(Algorithm algorithm);
=======

    void setInitialGraph(Algorithm initialGraph);
>>>>>>> 4b850886

}<|MERGE_RESOLUTION|>--- conflicted
+++ resolved
@@ -1,10 +1,7 @@
 package edu.cmu.tetrad.algcomparison.utils;
 
-<<<<<<< HEAD
+import edu.cmu.tetrad.algcomparison.algorithm.Algorithm;
 import edu.cmu.tetrad.graph.Graph;
-=======
->>>>>>> 4b850886
-import edu.cmu.tetrad.algcomparison.algorithm.Algorithm;
 
 /**
  * Tags an algorithm that can take an initial graph as input.
@@ -12,16 +9,11 @@
  * @author jdramsey
  */
 public interface TakesInitialGraph {
-<<<<<<< HEAD
 	
 	public Graph getInitialGraph();
 	
 	public void setInitialGraph(Graph initialGraph);
 	
     void setInitialGraph(Algorithm algorithm);
-=======
-
-    void setInitialGraph(Algorithm initialGraph);
->>>>>>> 4b850886
 
 }