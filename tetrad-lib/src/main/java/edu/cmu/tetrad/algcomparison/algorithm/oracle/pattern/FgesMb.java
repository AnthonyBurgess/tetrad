package edu.cmu.tetrad.algcomparison.algorithm.oracle.pattern;

import edu.cmu.tetrad.algcomparison.algorithm.Algorithm;
import edu.cmu.tetrad.algcomparison.score.ScoreWrapper;
import edu.cmu.tetrad.algcomparison.utils.HasKnowledge;
import edu.cmu.tetrad.algcomparison.utils.TakesInitialGraph;
import edu.cmu.tetrad.algcomparison.utils.UsesScoreWrapper;
import edu.cmu.tetrad.annotation.AlgType;
import edu.cmu.tetrad.data.*;
import edu.cmu.tetrad.graph.EdgeListGraph;
import edu.cmu.tetrad.graph.Graph;
import edu.cmu.tetrad.graph.GraphUtils;
import edu.cmu.tetrad.graph.Node;
import edu.cmu.tetrad.search.Score;
import edu.cmu.tetrad.util.Parameters;
import edu.pitt.dbmi.algo.bootstrap.BootstrapEdgeEnsemble;
import edu.pitt.dbmi.algo.bootstrap.GeneralBootstrapTest;
import java.util.Collections;
import java.util.List;

/**
 * FGES (the heuristic version).
 *
 * @author jdramsey
 */
@edu.cmu.tetrad.annotation.Algorithm(
        name = "FgesMb",
        command = "fges-mb",
        algoType = AlgType.search_for_Markov_blankets,
        description = "Short blurb goes here"
)
public class FgesMb implements Algorithm, TakesInitialGraph, HasKnowledge, UsesScoreWrapper {

    static final long serialVersionUID = 23L;
    private ScoreWrapper score;
    private Algorithm algorithm = null;
    private Graph initialGraph = null;
    private IKnowledge knowledge = new Knowledge2();
    private String targetName;

    public FgesMb() {
    }

    public FgesMb(ScoreWrapper score) {
        this.score = score;
    }

    public FgesMb(ScoreWrapper score, Algorithm algorithm) {
        this.score = score;
        this.algorithm = algorithm;
    }

    @Override
    public Graph search(DataModel dataSet, Parameters parameters) {
<<<<<<< HEAD
        if (!parameters.getBoolean("bootstrapping")) {
            if (algorithm != null) {
                initialGraph = algorithm.search(dataSet, parameters);
            }

            Score score = this.score.getScore(dataSet, parameters);
            edu.cmu.tetrad.search.FgesMb search = new edu.cmu.tetrad.search.FgesMb(score);
            search.setFaithfulnessAssumed(parameters.getBoolean("faithfulnessAssumed"));
            search.setKnowledge(knowledge);

            if (initialGraph != null) {
                search.setInitialGraph(initialGraph);
            }

            this.targetName = parameters.getString("targetName");
            Node target = this.score.getVariable(targetName);

            return search.search(Collections.singletonList(target));
        } else {
            FgesMb fgesMb = new FgesMb(score, algorithm);

            fgesMb.setKnowledge(knowledge);
            if (initialGraph != null) {
                fgesMb.setInitialGraph(initialGraph);
            }
            DataSet data = (DataSet) dataSet;
            GeneralBootstrapTest search = new GeneralBootstrapTest(data, fgesMb,
                    parameters.getInt("bootstrapSampleSize"));

            BootstrapEdgeEnsemble edgeEnsemble = BootstrapEdgeEnsemble.Highest;
            switch (parameters.getInt("bootstrapEnsemble", 1)) {
                case 0:
                    edgeEnsemble = BootstrapEdgeEnsemble.Preserved;
                    break;
                case 1:
                    edgeEnsemble = BootstrapEdgeEnsemble.Highest;
                    break;
                case 2:
                    edgeEnsemble = BootstrapEdgeEnsemble.Majority;
            }
            search.setEdgeEnsemble(edgeEnsemble);
            search.setParameters(parameters);
            search.setVerbose(parameters.getBoolean("verbose"));
            return search.search();
=======
        Graph initial = null;

        if (initialGraph != null) {
//            initial = initialGraph.search(dataSet, parameters);
        }

//        Score score = this.score.getScore(DataUtils.getContinuousDataSet(dataSet), parameters);
//
//        Score score =

        Score score = this.score.getScore(dataSet, parameters);
        edu.cmu.tetrad.search.FgesMb search = new edu.cmu.tetrad.search.FgesMb(score);
        search.setFaithfulnessAssumed(parameters.getBoolean("faithfulnessAssumed"));
        search.setKnowledge(knowledge);

        if (initial != null) {
            search.setInitialGraph(initial);
>>>>>>> 2b185a47
        }
    }

    @Override
    public Graph getComparisonGraph(Graph graph) {
        Node target = graph.getNode(targetName);
        return GraphUtils.markovBlanketDag(target, new EdgeListGraph(graph));
    }

    @Override
    public String getDescription() {
        return "FGES (Fast Greedy Search) using " + score.getDescription();
    }

    @Override
    public DataType getDataType() {
        return score.getDataType();
    }

    @Override
    public List<String> getParameters() {
        List<String> parameters = score.getParameters();
        parameters.add("targetName");
        parameters.add("faithfulnessAssumed");
        // Bootstrapping
        parameters.add("bootstrapping");
        parameters.add("bootstrapSampleSize");
        parameters.add("bootstrapEnsemble");
        parameters.add("verbose");
        return parameters;
    }

    @Override
    public IKnowledge getKnowledge() {
        return knowledge;
    }

    @Override
    public void setKnowledge(IKnowledge knowledge) {
        this.knowledge = knowledge;
    }

    @Override
    public Graph getInitialGraph() {
        return initialGraph;
    }

    @Override
    public void setInitialGraph(Graph initialGraph) {
        this.initialGraph = initialGraph;
    }

    @Override
    public void setInitialGraph(Algorithm algorithm) {
        this.algorithm = algorithm;
    }

    @Override
    public void setScoreWrapper(ScoreWrapper score) {
        this.score = score;
    }

}<|MERGE_RESOLUTION|>--- conflicted
+++ resolved
@@ -52,10 +52,9 @@
 
     @Override
     public Graph search(DataModel dataSet, Parameters parameters) {
-<<<<<<< HEAD
         if (!parameters.getBoolean("bootstrapping")) {
             if (algorithm != null) {
-                initialGraph = algorithm.search(dataSet, parameters);
+//                initialGraph = algorithm.search(dataSet, parameters);
             }
 
             Score score = this.score.getScore(dataSet, parameters);
@@ -97,25 +96,6 @@
             search.setParameters(parameters);
             search.setVerbose(parameters.getBoolean("verbose"));
             return search.search();
-=======
-        Graph initial = null;
-
-        if (initialGraph != null) {
-//            initial = initialGraph.search(dataSet, parameters);
-        }
-
-//        Score score = this.score.getScore(DataUtils.getContinuousDataSet(dataSet), parameters);
-//
-//        Score score =
-
-        Score score = this.score.getScore(dataSet, parameters);
-        edu.cmu.tetrad.search.FgesMb search = new edu.cmu.tetrad.search.FgesMb(score);
-        search.setFaithfulnessAssumed(parameters.getBoolean("faithfulnessAssumed"));
-        search.setKnowledge(knowledge);
-
-        if (initial != null) {
-            search.setInitialGraph(initial);
->>>>>>> 2b185a47
         }
     }
 
