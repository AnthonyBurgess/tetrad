--- conflicted
+++ resolved
@@ -546,25 +546,6 @@
         //	dir.mkdirs();
         //}
         try {
-<<<<<<< HEAD
-//	    	int numDataSets = simulation.getNumDataModels();
-//	    	if(numDataSets <= 0){
-//
-//	    		File dir1 = new File(dir, "graph");
-//	            File dir2 = new File(dir, "data");
-//
-//	            dir1.mkdirs();
-//	            dir2.mkdirs();
-//
-//	    		PrintStream out = new PrintStream(new FileOutputStream(new File(dir, "parameters.txt")));
-//	            out.println(simulation.getDescription());
-//	            out.println(parameters);
-//	            out.close();
-//
-//	    		return;
-//	    	}
-	        List<SimulationWrapper> simulationWrappers = getSimulationWrappers(simulation, parameters);
-=======
 //            int numDataSets = simulation.getNumDataModels();
 //            if (numDataSets <= 0) {
 //
@@ -582,7 +563,6 @@
 //                return;
 //            }
             List<SimulationWrapper> simulationWrappers = getSimulationWrappers(simulation, parameters);
->>>>>>> 4d8b419d
 
             int index = 0;
 
