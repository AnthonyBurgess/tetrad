///////////////////////////////////////////////////////////////////////////////
// For information as to what this class does, see the Javadoc, below.       //
// Copyright (C) 1998, 1999, 2000, 2001, 2002, 2003, 2004, 2005, 2006,       //
// 2007, 2008, 2009, 2010, 2014, 2015 by Peter Spirtes, Richard Scheines, Joseph   //
// Ramsey, and Clark Glymour.                                                //
//                                                                           //
// This program is free software; you can redistribute it and/or modify      //
// it under the terms of the GNU General Public License as published by      //
// the Free Software Foundation; either version 2 of the License, or         //
// (at your option) any later version.                                       //
//                                                                           //
// This program is distributed in the hope that it will be useful,           //
// but WITHOUT ANY WARRANTY; without even the implied warranty of            //
// MERCHANTABILITY or FITNESS FOR A PARTICULAR PURPOSE.  See the             //
// GNU General Public License for more details.                              //
//                                                                           //
// You should have received a copy of the GNU General Public License         //
// along with this program; if not, write to the Free Software               //
// Foundation, Inc., 59 Temple Place, Suite 330, Boston, MA  02111-1307  USA //
///////////////////////////////////////////////////////////////////////////////
package edu.cmu.tetrad.graph;

import edu.cmu.tetrad.util.ChoiceGenerator;
import edu.cmu.tetrad.util.ForkJoinPoolInstance;
import edu.cmu.tetrad.util.PointXy;
import edu.cmu.tetrad.util.RandomUtil;
import edu.cmu.tetrad.util.TaskManager;
import edu.cmu.tetrad.util.TextTable;
import java.io.BufferedReader;
import java.io.ByteArrayOutputStream;
import java.io.CharArrayReader;
import java.io.File;
import java.io.FileOutputStream;
import java.io.FileReader;
import java.io.FileWriter;
import java.io.IOException;
import java.io.OutputStream;
import java.io.PrintWriter;
import java.io.Reader;
import java.io.Writer;
import java.text.DecimalFormat;
import java.text.NumberFormat;
import java.util.ArrayDeque;
import java.util.ArrayList;
import java.util.Collection;
import java.util.Collections;
import java.util.Comparator;
import java.util.Formatter;
import java.util.HashMap;
import java.util.HashSet;
import java.util.Iterator;
import java.util.LinkedList;
import java.util.List;
import java.util.Map;
import java.util.Queue;
import java.util.Set;
import java.util.concurrent.RecursiveTask;
import java.util.regex.Matcher;
import nu.xom.Builder;
import nu.xom.Document;
import nu.xom.Element;
import nu.xom.Elements;
import nu.xom.ParsingException;
import nu.xom.Serializer;
import nu.xom.Text;

/**
 * Basic graph utilities.
 *
 * @author Joseph Ramsey
 */
public final class GraphUtils {

    /**
     * Arranges the nodes in the graph in a circle.
     *
     * @param radius The radius of the circle in pixels; a good default is 150.
     */
    public static void circleLayout(Graph graph, int centerx, int centery,
            int radius) {
        List<Node> nodes = graph.getNodes();

        Collections.sort(nodes, new Comparator<Node>() {
            public int compare(Node o1, Node o2) {
                return o1.getName().compareTo(o2.getName());
            }
        });

        double rad = 6.28 / nodes.size();
        double phi = .75 * 6.28;    // start from 12 o'clock.

        for (Object node1 : nodes) {
            Node node = (Node) node1;
            int centerX = centerx + (int) (radius * Math.cos(phi));
            int centerY = centery + (int) (radius * Math.sin(phi));

            node.setCenterX(centerX);
            node.setCenterY(centerY);

            phi += rad;
        }
    }

    public static void hierarchicalLayout(Graph graph) {
        LayeredDrawing layout = new LayeredDrawing(graph);
        layout.doLayout();
    }

    public static void kamadaKawaiLayout(Graph graph,
            boolean randomlyInitialized, double naturalEdgeLength,
            double springConstant, double stopEnergy) {
        KamadaKawaiLayout layout = new KamadaKawaiLayout(graph);
        layout.setRandomlyInitialized(randomlyInitialized);
        layout.setNaturalEdgeLength(naturalEdgeLength);
        layout.setSpringConstant(springConstant);
        layout.setStopEnergy(stopEnergy);
        layout.doLayout();
    }

    public static void fruchtermanReingoldLayout(Graph graph) {
        FruchtermanReingoldLayout layout = new FruchtermanReingoldLayout(graph);
        layout.doLayout();
    }

    /**
     * Decompose a latent variable graph into its measurement model
     */
    private static int getMeasurementModel(Graph graph, List<Node> latents,
            List<List<Node>> partition) {
        int totalSize = 0;

        for (Object o : graph.getNodes()) {
            Node node = (Node) o;
            if (node.getNodeType() == NodeType.LATENT) {
                Collection<Node> children = graph.getChildren(node);
                List<Node> newCluster = new LinkedList<>();

                for (Object aChildren : children) {
                    Node child = (Node) aChildren;
                    if (child.getNodeType() == NodeType.MEASURED) {
                        newCluster.add(child);
                    }
                }

                latents.add(node);
                partition.add(newCluster);
                totalSize += 1 + newCluster.size();
            }
        }
        return totalSize;
    }

    public static Graph randomDag(int numNodes, int numLatentConfounders,
            int maxNumEdges, int maxDegree,
            int maxIndegree, int maxOutdegree,
            boolean connected) {
        List<Node> nodes = new ArrayList<>();

        for (int i = 0; i < numNodes; i++) {
            nodes.add(new GraphNode("X" + (i + 1)));
        }

        return randomDag(nodes, numLatentConfounders, maxNumEdges, maxDegree,
                maxIndegree, maxOutdegree, connected);
    }

    public static Dag randomDag(List<Node> nodes, int numLatentConfounders,
            int maxNumEdges, int maxDegree,
            int maxIndegree, int maxOutdegree,
            boolean connected) {
        return new Dag(randomGraph(nodes, numLatentConfounders, maxNumEdges, maxDegree, maxIndegree, maxOutdegree,
                connected));
    }

    public static Graph randomGraph(int numNodes, int numLatentConfounders,
            int maxNumEdges, int maxDegree,
            int maxIndegree, int maxOutdegree,
            boolean connected) {
        List<Node> nodes = new ArrayList<>();

        for (int i = 0; i < numNodes; i++) {
            nodes.add(new GraphNode("X" + (i + 1)));
        }

        return randomGraph(nodes, numLatentConfounders, maxNumEdges, maxDegree,
                maxIndegree, maxOutdegree, connected);
    }

    public static Graph randomGraph(List<Node> nodes, int numLatentConfounders,
            int maxNumEdges, int maxDegree,
            int maxIndegree, int maxOutdegree,
            boolean connected) {

        // It is still unclear whether we should use the random forward edges method or the
        // random uniform method to create random DAGs, hence this method.
        // jdramsey 12/8/2015
        return randomGraphRandomForwardEdges(nodes, numLatentConfounders, maxNumEdges, maxDegree, maxIndegree, maxOutdegree, connected, true);
//        return randomGraphUniform(nodes, numLatentConfounders, maxNumEdges, maxDegree, maxIndegree, maxOutdegree, connected);
    }

    /**
     * Implements the method in Melancon and Dutour, "Random Generation of
     * Directed Graphs," with optional biases added.
     */
    public static Graph randomGraphUniform(int numNodes, int numLatentConfounders, int maxNumEdges, int maxDegree, int maxIndegree, int maxOutdegree, boolean connected) {
        List<Node> nodes = new ArrayList<>();

        for (int i = 0; i < numNodes; i++) {
            nodes.add(new GraphNode("X" + (i + 1)));
        }

        return randomGraphUniform(nodes, numLatentConfounders, maxNumEdges, maxDegree,
                maxIndegree, maxOutdegree, connected);
    }

    public static Graph randomGraphUniform(List<Node> nodes, int numLatentConfounders, int maxNumEdges, int maxDegree, int maxIndegree, int maxOutdegree, boolean connected) {
        int numNodes = nodes.size();

        if (numNodes <= 0) {
            throw new IllegalArgumentException(
                    "NumNodes most be > 0: " + numNodes);
        }

        if (maxNumEdges < 0 || maxNumEdges > numNodes * (numNodes - 1)) {
            throw new IllegalArgumentException("NumEdges must be "
                    + "at least 0 and at most (#nodes)(#nodes - 1) / 2: "
                    + maxNumEdges);
        }

        if (numLatentConfounders < 0 || numLatentConfounders > numNodes) {
            throw new IllegalArgumentException("Max # latent confounders must be "
                    + "at least 0 and at most the number of nodes: "
                    + numLatentConfounders);
        }

        for (Node node : nodes) {
            node.setNodeType(NodeType.MEASURED);
        }

        UniformGraphGenerator generator;

        if (connected) {
            generator = new UniformGraphGenerator(
                    UniformGraphGenerator.CONNECTED_DAG);
        } else {
            generator
                    = new UniformGraphGenerator(UniformGraphGenerator.ANY_DAG);
        }

        generator.setNumNodes(numNodes);
        generator.setMaxEdges(maxNumEdges);
        generator.setMaxDegree(maxDegree);
        generator.setMaxInDegree(maxIndegree);
        generator.setMaxOutDegree(maxOutdegree);
        generator.generate();
        Graph dag = generator.getDag(nodes);

        // Create a list of nodes. Add the nodes in the list to the
        // dag. Arrange the nodes in a circle.
        fixLatents1(numLatentConfounders, dag);

        GraphUtils.circleLayout(dag, 200, 200, 150);

        return dag;
    }

    private static List<Node> getCommonCauses(Graph dag) {
        List<Node> commonCauses = new ArrayList<>();
        List<Node> nodes = dag.getNodes();

        for (Node node : nodes) {
            List<Node> children = dag.getChildren(node);

            if (children.size() >= 2) {
                commonCauses.add(node);
            }
        }

        return commonCauses;
    }

    public static Graph randomGraphRandomForwardEdges(int numNodes, int numLatentConfounders,
            int numEdges, int maxDegree,
            int maxIndegree, int maxOutdegree, boolean connected) {

        List<Node> nodes = new ArrayList<>();

        for (int i = 0; i < numNodes; i++) {
            nodes.add(new GraphNode("X" + (i + 1)));
        }

        return randomGraph(nodes, numLatentConfounders, numEdges, maxDegree,
                maxIndegree, maxOutdegree, connected);
    }

    public static Graph randomGraphRandomForwardEdges(List<Node> nodes, int numLatentConfounders,
            int numEdges, int maxDegree,
            int maxIndegree, int maxOutdegree, boolean connected) {
        return randomGraphRandomForwardEdges(nodes, numLatentConfounders, numEdges, maxDegree, maxIndegree,
                maxOutdegree, connected, true);
    }

    public static Graph randomGraphRandomForwardEdges(List<Node> nodes, int numLatentConfounders,
            int numEdges, int maxDegree,
            int maxIndegree, int maxOutdegree, boolean connected,
            boolean layoutAsCircle) {
        if (nodes.size() <= 0) {
            throw new IllegalArgumentException(
                    "NumNodes most be > 0: " + nodes.size());
        }

        // Believe it or not this is needed.
        long size = (long) nodes.size();

        if (numEdges < 0 || numEdges > size * (size - 1)) {
            throw new IllegalArgumentException("numEdges must be "
                    + "greater than 0 and <= (#nodes)(#nodes - 1) / 2: "
                    + numEdges);
        }

        if (numLatentConfounders < 0 || numLatentConfounders > nodes.size()) {
            throw new IllegalArgumentException("MaxNumLatents must be "
                    + "greater than 0 and less than the number of nodes: "
                    + numLatentConfounders);
        }

        final Graph dag = new EdgeListGraphSingleConnections(nodes);

        if (connected) {
            for (int i = 0; i < nodes.size() - 1; i++) {
                dag.addDirectedEdge(nodes.get(i), nodes.get(i + 1));
            }
        }

        final List<Node> nodes2 = dag.getNodes(); // new ArrayList<Node>(nodes);

//        Collections.shuffle(nodes2);
        int trials = 0;
        boolean added = false;

        for (int i = dag.getNumEdges() - 1; i < numEdges - 1; i++) {

//            if ((i + 1) % 1000 == 0) {
//                System.out.println("# edges = " + (i + 1));
//            }
            int c1 = RandomUtil.getInstance().nextInt(nodes2.size());
            int c2 = RandomUtil.getInstance().nextInt(nodes2.size());

            if (++trials > 2 * numEdges) {
                break;
            }

            if (c1 == c2) {
                i--;
                continue;
            }

            if (c1 > c2) {
                int temp = c1;
                c1 = c2;
                c2 = temp;
            }

            Node n1 = nodes2.get(c1);
            Node n2 = nodes2.get(c2);

            if (dag.isAdjacentTo(n1, n2)) {
                i--;
                continue;
            }

            final int indegree = dag.getIndegree(n2);
            final int outdegree = dag.getOutdegree(n1);

            if (indegree >= maxIndegree) {
                i--;
                continue;
            }

            if (outdegree >= maxOutdegree) {
                i--;
                continue;
            }

            if (dag.getIndegree(n1) + dag.getOutdegree(n1) + 1 > maxDegree) {
                i--;
                continue;
            }

            if (dag.getIndegree(n2) + dag.getOutdegree(n2) + 1 > maxDegree) {
                i--;
                continue;
            }

            if (added && connected && indegree == 0 && outdegree == 0) {
                i--;
                continue;
            }

            if (!dag.isAdjacentTo(n1, n2)) {
                dag.addDirectedEdge(n1, n2);
            }

            added = true;
        }

        fixLatents4(numLatentConfounders, dag);

        if (layoutAsCircle) {
            GraphUtils.circleLayout(dag, 200, 200, 150);
        }

        return dag;
    }

    public static Graph scaleFreeGraph(int numNodes, int numLatentConfounders,
            double alpha, double beta,
            double delta_in, double delta_out) {
        List<Node> nodes = new ArrayList<>();

        for (int i = 0; i < numNodes; i++) {
            nodes.add(new GraphNode("X" + (i + 1)));
        }

        return scaleFreeGraph(nodes, numLatentConfounders, alpha, beta, delta_in, delta_out);
    }

    private static Graph scaleFreeGraph(List<Node> _nodes, int numLatentConfounders,
            double alpha, double beta,
            double delta_in, double delta_out) {

        if (alpha + beta >= 1) {
            throw new IllegalArgumentException("For the Bollobas et al. algorithm,"
                    + "\napha + beta + gamma = 1, so alpha + beta must be < 1.");
        }

//        System.out.println("# nodes = " + _nodes.size() + " latents = " + numLatentConfounders
//                + "  alpha = " + alpha + " beta = " + beta + " delta_in = " + delta_in + " delta_out = " + delta_out);
//        >>> print inspect.getsource(nx.scale_free_graph)
//        def scale_free_graph(n,
//                alpha=0.41,
//                beta=0.54,
//                gamma=0.05,
//                delta_in=0.2,
//                delta_out=0,
//                create_using=None,
//                seed=None):
//        """Return a scale free directed graph.
//
//        Parameters
//                ----------
//        n : integer
//        Number of nodes in graph
//        alpha : float
//        Probability for adding a new node connected to an existing node
//        chosen randomly according to the in-degree distribution.
//                beta : float
//        Probability for adding an edge between two existing nodes.
//                One existing node is chosen randomly according the in-degree
//        distribution and the other chosen randomly according to the out-degree
//        distribution.
//                gamma : float
//        Probability for adding a new node conecgted to an existing node
//        chosen randomly according to the out-degree distribution.
//                delta_in : float
//        Bias for choosing ndoes from in-degree distribution.
//                delta_out : float
//        Bias for choosing ndoes from out-degree distribution.
//                create_using : graph, optional (default MultiDiGraph)
//        Use this graph instance to start the process (default=3-cycle).
//        seed : integer, optional
//        Seed for random number generator
//
//                Examples
//        --------
//                >>> G=nx.scale_free_graph(100)
//
//        Notes
//                -----
//                The sum of alpha, beta, and gamma must be 1.
//
//        References
//                ----------
        //        .. [1] B. Bollob{\'a}s, C. Borgs, J. Chayes, and O. Riordan,
        //            Directed scale-free graphs,
        //                    Proceedings of the fourteenth annual ACM-SIAM symposium on
        //            Discrete algorithm, 132--139, 2003.
        //            """
//
//            def _choose_node(G,distribution,delta):
//            cumsum=0.0
//            # normalization
//            psum=float(sum(distribution.values()))+float(delta)*len(distribution)
//            r=random.random()
//            for i in range(0,len(distribution)):
//            cumsum+=(distribution[i]+delta)/psum
//            if r < cumsum:
//            break
//            return i
//
//            if create_using is None:
//            # start with 3-cycle
//            G = nx.MultiDiGraph()
//            G.add_edges_from([(0,1),(1,2),(2,0)])
//            else:
//            # keep existing graph structure?
//            G = create_using
//            if not (G.is_directed() and G.is_multigraph()):
//            raise nx.NetworkXError(\
//                    "MultiDiGraph required in create_using")
//
//            if alpha <= 0:
//            raise ValueError('alpha must be >= 0.')
//            if beta <= 0:
//            raise ValueError('beta must be >= 0.')
//            if gamma <= 0:
//            raise ValueError('beta must be >= 0.')
//
//            if alpha+beta+gamma !=1.0:
//            raise ValueError('alpha+beta+gamma must equal 1.')
//
//            G.name="directed_scale_free_graph(%s,alpha=%s,beta=%s,gamma=%s,delta_in=%s,delta_out=%s)"%(n,alpha,beta,gamma,delta_in,delta_out)
//
//            # seed random number generated (uses None as default)
//                random.seed(seed)
//
//                while len(G)<n:
//                r = random.random()
//                # random choice in alpha,beta,gamma ranges
//                if r<alpha:
//                # alpha
//                # add new node v
//                        v = len(G)
//                # choose w according to in-degree and delta_in
//                w = _choose_node(G, G.in_degree(),delta_in)
//                elif r < alpha+beta:
//                # beta
//                # choose v according to out-degree and delta_out
//                v = _choose_node(G, G.out_degree(),delta_out)
//                # choose w according to in-degree and delta_in
//                w = _choose_node(G, G.in_degree(),delta_in)
//                else:
//                # gamma
//                # choose v according to out-degree and delta_out
//                v = _choose_node(G, G.out_degree(),delta_out)
//                # add new node w
//                        w = len(G)
//                G.add_edge(v,w)
//
//                return G
        Collections.shuffle(_nodes);

        LinkedList<Node> nodes = new LinkedList<>();
        nodes.add(_nodes.get(0));

        Graph G = new EdgeListGraphSingleConnections(_nodes);

        if (alpha <= 0) {
            throw new IllegalArgumentException("alpha must be > 0.");
        }
        if (beta <= 0) {
            throw new IllegalArgumentException("beta must be > 0.");
        }

        double gamma = 1.0 - alpha - beta;

        if (gamma <= 0) {
            throw new IllegalArgumentException("alpha + beta must be < 1.");
        }

        if (delta_in <= 0) {
            throw new IllegalArgumentException("delta_in must be >= 0.");
        }
        if (delta_out <= 0) {
            throw new IllegalArgumentException("delta_out must be >= 0.");
        }

        Map<Node, Set<Node>> parents = new HashMap<>();
        Map<Node, Set<Node>> children = new HashMap<>();
        parents.put(_nodes.get(0), new HashSet<Node>());
        children.put(_nodes.get(0), new HashSet<Node>());

        while (nodes.size() < _nodes.size()) {
            double r = RandomUtil.getInstance().nextDouble();
            int v, w;

            if (r < alpha) {
                v = nodes.size();
                w = chooseNode(indegrees(nodes, parents), delta_in);
                Node m = _nodes.get(v);
                nodes.addFirst(m);
                parents.put(m, new HashSet<Node>());
                children.put(m, new HashSet<Node>());
                v = 0;
                w++;
            } else if (r < alpha + beta) {
                v = chooseNode(outdegrees(nodes, children), delta_out);
                w = chooseNode(indegrees(nodes, parents), delta_in);
                if (!(w > v)) {
                    continue;
                }
            } else {
                v = chooseNode(outdegrees(nodes, children), delta_out);
                w = nodes.size();
                Node m = _nodes.get(w);
                nodes.addLast(m);
                parents.put(m, new HashSet<Node>());
                children.put(m, new HashSet<Node>());
            }

            if (G.isAdjacentTo(nodes.get(v), nodes.get(w))) {
                continue;
            }

            G.addDirectedEdge(nodes.get(v), nodes.get(w));

            parents.get(nodes.get(w)).add(nodes.get(v));
            children.get(nodes.get(v)).add(nodes.get(w));
        }

        fixLatents1(numLatentConfounders, G);

        GraphUtils.circleLayout(G, 200, 200, 150);

        return G;
    }

    private static int chooseNode(int[] distribution, double delta) {
        double cumsum = 0.0;
        double psum = sum(distribution) + delta * distribution.length;
        double r = RandomUtil.getInstance().nextDouble();

        for (int i = 0; i < distribution.length; i++) {
            cumsum += (distribution[i] + delta) / psum;

            if (r < cumsum) {
                return i;
            }
        }

        throw new IllegalArgumentException("Didn't pick a node.");
    }

    private static int sum(int[] distribution) {
        int sum = 0;
        for (int w : distribution) {
            sum += w;
        }
        return sum;
    }

    private static int[] indegrees(List<Node> nodes, Map<Node, Set<Node>> parents) {
        int[] indegrees = new int[nodes.size()];

        for (int i = 0; i < nodes.size(); i++) {
            indegrees[i] = parents.get(nodes.get(i)).size();
        }

        return indegrees;
    }

    private static int[] outdegrees(List<Node> nodes, Map<Node, Set<Node>> children) {
        int[] outdegrees = new int[nodes.size()];

        for (int i = 0; i < nodes.size(); i++) {
            outdegrees[i] = children.get(nodes.get(i)).size();
        }

        return outdegrees;
    }

    public static void fixLatents1(int numLatentConfounders, Graph graph) {
        List<Node> commonCauses = getCommonCauses(graph);
        int index = 0;

        while (index++ < numLatentConfounders) {
            if (commonCauses.size() == 0) {
                break;
            }
            int i = RandomUtil.getInstance().nextInt(commonCauses.size());
            Node node = commonCauses.get(i);
            node.setNodeType(NodeType.LATENT);
            commonCauses.remove(i);
        }
    }

    // JMO's method for fixing latents
    private static void fixLatents4(int numLatentConfounders, Graph graph) {
        if (numLatentConfounders == 0) {
            return;
        }

        List<Node> commonCausesAndEffects = getCommonCausesAndEffects(graph);
        int index = 0;

        while (index++ < numLatentConfounders) {
            if (commonCausesAndEffects.size() == 0) {
                index--;
                break;
            }
            int i = RandomUtil.getInstance().nextInt(commonCausesAndEffects.size());
            Node node = commonCausesAndEffects.get(i);
            node.setNodeType(NodeType.LATENT);
            commonCausesAndEffects.remove(i);
        }

        List<Node> nodes = graph.getNodes();
        while (index++ < numLatentConfounders) {
            int r = RandomUtil.getInstance().nextInt(nodes.size());
            if (nodes.get(r).getNodeType() == NodeType.LATENT) {
                index--;
            } else {
                nodes.get(r).setNodeType(NodeType.LATENT);
            }
        }
    }

    //Helper method for fixLatents4
    //Common effects refers to common effects with at least one child
    private static List<Node> getCommonCausesAndEffects(Graph dag) {
        List<Node> commonCausesAndEffects = new ArrayList<>();
        List<Node> nodes = dag.getNodes();

        for (Node node : nodes) {
            List<Node> children = dag.getChildren(node);

            if (children.size() >= 2) {
                commonCausesAndEffects.add(node);
            } else {
                List<Node> parents = dag.getParents(node);
                if (parents.size() >= 2 && children.size() >= 1) {
                    commonCausesAndEffects.add(node);
                }
            }
        }

        return commonCausesAndEffects;
    }

    /**
     * This method builds on the randomDag methods by implementing a procedure
     * for adding cycles to a graph.
     *
     * @param dag A Dag returned from any of the randomDag methods
     * @param maxNumCycles Algorithm will add at most this many cyclic edges to
     * the graph
     * @param minCycleLength The smallest number of edges allowed for creating
     * cycles
     */
    public static Graph addCycles(Graph dag, int maxNumCycles, int minCycleLength) {

        if (maxNumCycles <= 0) {
            throw new IllegalArgumentException(
                    "maxNumCycles most be > 0: " + maxNumCycles);
        }

        if (minCycleLength <= 0) {
            throw new IllegalArgumentException(
                    "minCycleLength most be > 0: " + minCycleLength);
        }

        // convert dag to EgdeListGraph
        Set<Edge> edges = dag.getEdges();
        EdgeListGraph graph = new EdgeListGraph(dag.getNodes());
        for (Edge e : edges) {
            graph.addEdge(e);
        }

        int cycles = maxNumCycles; // make up to this many cycles

        //get nodes in list
        List<Node> nodes = graph.getNodes();

        //go through list and get all possible cycles
        List<NodePair> cycleEdges = new ArrayList<>();
        for (Node i : nodes) {
            List<Node> c = findPotentialCycle(i, graph, -minCycleLength + 1);
            for (Node j : c) {
                NodePair p = new NodePair(i, j);
                if (!cycleEdges.contains(p)) {
                    cycleEdges.add(p);
                }
            }
        }

        // with all edge possibilities, we pick from random and add to dag
        if (cycles > cycleEdges.size()) {
            cycles = cycleEdges.size();
        }
        for (int i = cycles; i > 0; i--) {
            int r = RandomUtil.getInstance().nextInt(i);
            NodePair p = cycleEdges.get(r);
            graph.addDirectedEdge(
                    graph.getNode(p.getFirst().getName()),
                    graph.getNode(p.getSecond().getName()));
            cycleEdges.remove(r);
        }

        return graph;
    }

    /**
     * Makes a cyclic graph by repeatedly adding cycles of length of 3, 4, or 5
     * to the graph, then finally adding two cycles.
     */
    public static Graph cyclicGraph2(int numNodes, int numEdges, int maxDegree) {

        List<Node> nodes = new ArrayList<>();

        for (int i = 0; i < numNodes; i++) {
            nodes.add(new GraphNode("X" + (i + 1)));
        }

        Graph graph = new EdgeListGraph(nodes);

        LOOP:
        while (graph.getEdges().size() < numEdges /*&& ++count1 < 100*/) {
//            int cycleSize = RandomUtil.getInstance().nextInt(2) + 4;
            int cycleSize = RandomUtil.getInstance().nextInt(3) + 3;

            // Pick that many nodes randomly
            List<Node> cycleNodes = new ArrayList<>();
            int count2 = -1;

            for (int i = 0; i < cycleSize; i++) {
                Node node = nodes.get(RandomUtil.getInstance().nextInt(nodes.size()));

                if (cycleNodes.contains(node)) {
                    i--;
                    ++count2;
                    if (count2 < 10) {
                        continue;
                    }
                }

                cycleNodes.add(node);
            }

//            for (int i = 0; i < cycleSize; i++) {
//                Node node = cycleNodes.get(i);
//
//                if (graph.getAdjacentNodes(node).size() > 3) {
//                    continue LOOP;
//                }
//            }
            for (int i = 0; i < cycleNodes.size(); i++) {
                if (graph.getDegree(cycleNodes.get(i)) >= maxDegree) {
                    continue LOOP;
                }
            }

            Edge edge;

            // Make sure you won't created any two cycles (this will be done later, explicitly)
            for (int i = 0; i < cycleNodes.size() - 1; i++) {
                edge = Edges.directedEdge(cycleNodes.get(i + 1), cycleNodes.get(i));

                if (graph.containsEdge(edge)) {
                    continue LOOP;
                }
            }

            edge = Edges.directedEdge(cycleNodes.get(0), cycleNodes.get(cycleNodes.size() - 1));

            if (graph.containsEdge(edge)) {
                continue;
            }

            for (int i = 0; i < cycleNodes.size() - 1; i++) {
                edge = Edges.directedEdge(cycleNodes.get(i), cycleNodes.get(i + 1));

                if (!graph.containsEdge(edge)) {
                    graph.addEdge(edge);

                    if (graph.getNumEdges() == numEdges) {
                        break LOOP;
                    }
                }
            }

            edge = Edges.directedEdge(cycleNodes.get(cycleNodes.size() - 1), cycleNodes.get(0));

            if (!graph.containsEdge(edge)) {
                graph.addEdge(edge);

                if (graph.getNumEdges() == numEdges) {
                    break;
                }
            }
        }

        GraphUtils.circleLayout(graph, 200, 200, 150);

        return graph;
    }

    /**
     * Makes a cyclic graph by repeatedly adding cycles of length of 3, 4, or 5
     * to the graph, then finally adding two cycles.
     */
<<<<<<< HEAD
    public static Graph cyclicGraph3(int numNodes, int numEdges, int maxDegree, double probCycle) {
=======
    public static Graph cyclicGraph3(int numNodes, int numEdges, int maxDegree, double probCycle,
            double probTwoCycle) {
>>>>>>> 273c5c47

        List<Node> nodes = new ArrayList<>();

        for (int i = 0; i < numNodes; i++) {
            nodes.add(new GraphNode("X" + (i + 1)));
        }

        Graph graph = new EdgeListGraph(nodes);

        LOOP:
        while (graph.getEdges().size() < numEdges /*&& ++count1 < 100*/) {
//            int cycleSize = RandomUtil.getInstance().nextInt(2) + 4;
            int cycleSize = RandomUtil.getInstance().nextInt(3) + 3;

            // Pick that many nodes randomly
            List<Node> cycleNodes = new ArrayList<>();
            int count2 = -1;

            for (int i = 0; i < cycleSize; i++) {
                Node node = nodes.get(RandomUtil.getInstance().nextInt(nodes.size()));

                if (cycleNodes.contains(node)) {
                    i--;
                    ++count2;
                    if (count2 < 10) {
                        continue;
                    }
                }

                cycleNodes.add(node);
            }

//            for (int i = 0; i < cycleSize; i++) {
//                Node node = cycleNodes.get(i);
//
//                if (graph.getAdjacentNodes(node).size() > 3) {
//                    continue LOOP;
//                }
//            }
            for (int i = 0; i < cycleNodes.size(); i++) {
                if (graph.getDegree(cycleNodes.get(i)) >= maxDegree) {
                    continue LOOP;
                }
            }

            Edge edge;

            // Make sure you won't created any two cycles (this will be done later, explicitly)
            for (int i = 0; i < cycleNodes.size() - 1; i++) {
                edge = Edges.directedEdge(cycleNodes.get(i + 1), cycleNodes.get(i));

                if (graph.containsEdge(edge)) {
                    continue LOOP;
                }
            }

            edge = Edges.directedEdge(cycleNodes.get(0), cycleNodes.get(cycleNodes.size() - 1));

            if (graph.containsEdge(edge)) {
                continue;
            }

            for (int i = 0; i < cycleNodes.size() - 1; i++) {
                edge = Edges.directedEdge(cycleNodes.get(i), cycleNodes.get(i + 1));

                if (!graph.containsEdge(edge)) {
                    graph.addEdge(edge);

                    if (graph.getNumEdges() == numEdges) {
                        break LOOP;
                    }
                }
            }

            if (RandomUtil.getInstance().nextDouble() < probCycle) {
                edge = Edges.directedEdge(cycleNodes.get(cycleNodes.size() - 1), cycleNodes.get(0));
            } else {
                edge = Edges.directedEdge(cycleNodes.get(0), cycleNodes.get(cycleNodes.size() - 1));
            }

            if (!graph.containsEdge(edge)) {
                graph.addEdge(edge);

                if (graph.getNumEdges() == numEdges) {
                    break;
                }
            }
        }

<<<<<<< HEAD
=======
        Set<Edge> edges = graph.getEdges();

        for (Edge edge : edges) {
            Node a = edge.getNode1();
            Node b = edge.getNode2();
            if (RandomUtil.getInstance().nextDouble() < probTwoCycle) {
                graph.removeEdges(a, b);
                graph.addEdge(Edges.directedEdge(a, b));
                graph.addEdge(Edges.directedEdge(b, a));
            }
        }

//        for (Node node : graph.getNodes()) {
//            graph.addDirectedEdge(node, node);
//        }
>>>>>>> 273c5c47
        GraphUtils.circleLayout(graph, 200, 200, 150);

        return graph;
    }

    public static void addTwoCycles(Graph graph, int numTwoCycles) {
        List<Edge> edges = new ArrayList<>(graph.getEdges());
        Collections.shuffle(edges);

        for (int i = 0; i < Math.min(numTwoCycles, edges.size()); i++) {
            Edge edge = edges.get(i);
            Edge reversed = Edges.directedEdge(edge.getNode2(), edge.getNode1());

            if (graph.containsEdge(reversed)) {
                i--;
                continue;
            }

            graph.addEdge(reversed);
        }
    }

    private static List<Node> findPotentialCycle(Node node, Graph dag, Integer depth) {

        List<Node> candidate = new ArrayList<>();
        List<Node> parent = dag.getParents(node);

        for (Node i : parent) {
            List<Node> c = findPotentialCycle(i, dag, depth + 1);
            for (Node n : c) {
                candidate.add(n);
            }
        }

        if (depth > 0 && parent.size() == 0) {
            candidate.add(node);
        }

        return candidate;

    }

    /**
     * Arranges the nodes in the result graph according to their positions in
     * the source graph.
     *
     * @return true if all of the nodes were arranged, false if not.
     */
    public static boolean arrangeBySourceGraph(Graph resultGraph,
            Graph sourceGraph) {
        if (resultGraph == null) {
            throw new IllegalArgumentException("Graph must not be null.");
        }

        if (sourceGraph == null) {
            GraphUtils.circleLayout(resultGraph, 200, 200, 150);
            return true;
        }

        boolean arrangedAll = true;

        // There is a source graph. Position the nodes in the
        // result graph correspondingly.
        for (Object o : resultGraph.getNodes()) {
            Node node = (Node) o;
            String name = node.getName();
            Node sourceNode = sourceGraph.getNode(name);

            if (sourceNode == null) {
                arrangedAll = false;
                continue;
            }

            node.setCenterX(sourceNode.getCenterX());
            node.setCenterY(sourceNode.getCenterY());
        }

        return arrangedAll;
    }

    public static void arrangeByLayout(Graph graph, HashMap<String, PointXy> layout) {
        for (Node node : graph.getNodes()) {
            PointXy point = layout.get(node.getName());
            node.setCenter(point.getX(), point.getY());
        }
    }

    /**
     * @return the node associated with a given error node. This should be the
     * only child of the error node, E --> N.
     */
    public static Node getAssociatedNode(Node errorNode, Graph graph) {
        if (errorNode.getNodeType() != NodeType.ERROR) {
            throw new IllegalArgumentException(
                    "Can only get an associated node " + "for an error node: "
                    + errorNode);
        }

        List<Node> children = graph.getChildren(errorNode);

        if (children.size() != 1) {
            System.out.println("children of " + errorNode + " = " + children);
            System.out.println(graph);

            throw new IllegalArgumentException(
                    "An error node should have only "
                    + "one child, which is its associated node: "
                    + errorNode);
        }

        return children.get(0);
    }

    /**
     * @return true if <code>set</code> is a clique in <code>graph</code>. </p>
     * R. Silva, June 2004
     */
    public static boolean isClique(Collection<Node> set, Graph graph) {
        List<Node> setv = new LinkedList<>(set);
        for (int i = 0; i < setv.size() - 1; i++) {
            for (int j = i + 1; j < setv.size(); j++) {
                if (!graph.isAdjacentTo(setv.get(i), setv.get(j))) {
                    return false;
                }
            }
        }
        return true;
    }

    /**
     * Calculates the Markov blanket of a target in a DAG. This includes the
     * target, the parents of the target, the children of the target, the
     * parents of the children of the target, edges from parents to target,
     * target to children, parents of children to children, and parent to
     * parents of children. (Edges among children are implied by the inclusion
     * of edges from parents of children to children.) Edges among parents and
     * among parents of children not explicitly included above are not included.
     * (Joseph Ramsey 8/6/04)
     *
     * @param target a node in the given DAG.
     * @param dag the DAG with respect to which a Markov blanket DAG is to to be
     * calculated. All of the nodes and edges of the Markov Blanket DAG are in
     * this DAG.
     */
    public static Dag markovBlanketDag(Node target, Graph dag) {
        if (dag.getNode(target.getName()) == null) {
            throw new NullPointerException("Target node not in graph: " + target);
        }

        Graph blanket = new EdgeListGraph();
        blanket.addNode(target);

        // Add parents of target.
        List<Node> parents = dag.getParents(target);
        for (Object parent1 : parents) {
            Node parent = (Node) parent1;
            blanket.addNode(parent);

            blanket.addDirectedEdge(parent, target);
        }

        // Add children of target and parents of children of target.
        List<Node> children = dag.getChildren(target);
        List<Node> parentsOfChildren = new LinkedList<>();
        for (Object aChildren : children) {
            Node child = (Node) aChildren;

            if (!blanket.containsNode(child)) {
                blanket.addNode(child);
            }

            blanket.addDirectedEdge(target, child);

            List<Node> parentsOfChild = dag.getParents(child);
            parentsOfChild.remove(target);
            for (Object aParentsOfChild : parentsOfChild) {
                Node parentOfChild = (Node) aParentsOfChild;

                if (!parentsOfChildren.contains(parentOfChild)) {
                    parentsOfChildren.add(parentOfChild);
                }

                if (!blanket.containsNode(parentOfChild)) {
                    blanket.addNode(parentOfChild);
                }

                blanket.addDirectedEdge(parentOfChild, child);
            }
        }

        // Add in edges connecting parents and parents of children.
        parentsOfChildren.removeAll(parents);

        for (Object parent2 : parents) {
            Node parent = (Node) parent2;

            for (Object aParentsOfChildren : parentsOfChildren) {
                Node parentOfChild = (Node) aParentsOfChildren;
                Edge edge1 = dag.getEdge(parent, parentOfChild);
                Edge edge2 = blanket.getEdge(parent, parentOfChild);

                if (edge1 != null && edge2 == null) {
                    Edge newEdge = new Edge(parent, parentOfChild,
                            edge1.getProximalEndpoint(parent),
                            edge1.getProximalEndpoint(parentOfChild));

                    blanket.addEdge(newEdge);
                }
            }
        }

        // Add in edges connecting children and parents of children.
        for (Object aChildren1 : children) {
            Node child = (Node) aChildren1;

            for (Object aParentsOfChildren : parentsOfChildren) {
                Node parentOfChild = (Node) aParentsOfChildren;
                Edge edge1 = dag.getEdge(child, parentOfChild);
                Edge edge2 = blanket.getEdge(child, parentOfChild);

                if (edge1 != null && edge2 == null) {
                    Edge newEdge = new Edge(child, parentOfChild,
                            edge1.getProximalEndpoint(child),
                            edge1.getProximalEndpoint(parentOfChild));

                    blanket.addEdge(newEdge);
                }
            }
        }

        return new Dag(blanket);
    }

    /**
     * @return the connected components of the given graph, as a list of lists
     * of nodes.
     */
    public static List<List<Node>> connectedComponents(Graph graph) {
        List<List<Node>> components = new LinkedList<>();
        List<Node> unsortedNodes = new ArrayList<>(graph.getNodes());

        while (!unsortedNodes.isEmpty()) {
            Node seed = unsortedNodes.get(0);
            Set<Node> component = new HashSet<>();
            collectComponentVisit(seed, component, graph, unsortedNodes);
            components.add(new ArrayList<>(component));
        }

        return components;
    }

    /**
     * Assumes node should be in component.
     */
    private static void collectComponentVisit(Node node, Set<Node> component,
            Graph graph, List<Node> unsortedNodes) {
        if (TaskManager.getInstance().isCanceled()) {
            return;
        }

        component.add(node);
        unsortedNodes.remove(node);
        List<Node> adj = graph.getAdjacentNodes(node);

        for (Object anAdj : adj) {
            Node _node = (Node) anAdj;

            if (!component.contains(_node)) {
                collectComponentVisit(_node, component, graph, unsortedNodes);
            }
        }
    }

    /**
     * @param graph The graph in which a directed cycle is sought.
     * @return the first directed cycle encountered in <code>graph</code>.
     */
    public static List<Node> directedCycle(Graph graph) {
        for (Node node : graph.getNodes()) {
            List<Node> path = directedPathFromTo(graph, node, node);

            if (path != null) {
                return path;
            }
        }

        return null;
    }

    /**
     * @param graph The graph in which a directed path is sought.
     * @param node1 The 'from' node.
     * @param node2 The 'to'node.
     * @return A path from <code>node1</code> to <code>node2</code>, or null if
     * there is no path.
     */
    private static List<Node> directedPathFromTo(Graph graph, Node node1, Node node2) {
        return directedPathVisit(graph, node1, node2, new LinkedList<Node>());
    }

    /**
     * @return the path of the first directed path found from node1 to node2, if
     * any.
     */
    private static List<Node> directedPathVisit(Graph graph, Node node1, Node node2,
            LinkedList<Node> path) {
        path.addLast(node1);

        for (Edge edge : graph.getEdges(node1)) {
            Node child = Edges.traverseDirected(node1, edge);

            if (child == null) {
                continue;
            }

            if (child == node2) {
                return path;
            }

            if (path.contains(child)) {
                continue;
            }

            if (directedPathVisit(graph, child, node2, path) != null) {
                return path;
            }
        }

        path.removeLast();
        return null;
    }

    //all adjancencies are directed <=> there is no uncertainty about who the parents of 'node' are.
    public static boolean allAdjacenciesAreDirected(Node node, Graph graph) {
        List<Edge> nodeEdges = graph.getEdges(node);
        for (Edge edge : nodeEdges) {
            if (!edge.isDirected()) {
                return false;
            }
        }
        return true;
    }

    public static Graph removeBidirectedOrientations(Graph estPattern) {
        estPattern = new EdgeListGraph(estPattern);

        // Make bidirected edges undirected.
        for (Edge edge : estPattern.getEdges()) {
            if (Edges.isBidirectedEdge(edge)) {
                estPattern.removeEdge(edge);
                estPattern.addUndirectedEdge(edge.getNode1(), edge.getNode2());
            }
        }

        return estPattern;
    }

    public static Graph removeBidirectedEdges(Graph estPattern) {
        estPattern = new EdgeListGraph(estPattern);

        // Remove bidirected edges altogether.
        for (Edge edge : new ArrayList<>(estPattern.getEdges())) {
            if (Edges.isBidirectedEdge(edge)) {
                estPattern.removeEdge(edge);
            }
        }

        return estPattern;
    }

    public static Graph undirectedGraph(Graph graph) {
        Graph graph2 = new EdgeListGraph(graph.getNodes());

        for (Edge edge : graph.getEdges()) {
            if (!graph2.isAdjacentTo(edge.getNode1(), edge.getNode2())) {
                graph2.addUndirectedEdge(edge.getNode1(), edge.getNode2());
            }
        }

        return graph2;
    }

    public static Graph completeGraph(Graph graph) {
        Graph graph2 = new EdgeListGraph(graph.getNodes());

        graph2.removeEdges(new ArrayList<>(graph2.getEdges()));

        List<Node> nodes = graph2.getNodes();

        for (int i = 0; i < nodes.size(); i++) {
            for (int j = i + 1; j < nodes.size(); j++) {
                Node node1 = nodes.get(i);
                Node node2 = nodes.get(j);
                graph2.addUndirectedEdge(node1, node2);
            }
        }

        return graph2;
    }

    public static List<List<Node>> directedPathsFromTo(Graph graph, Node node1, Node node2, int maxLength) {
        List<List<Node>> paths = new LinkedList<>();
        directedPathsFromToVisit(graph, node1, node2, new LinkedList<Node>(), paths, maxLength);
        return paths;
    }

    private static void directedPathsFromToVisit(Graph graph, Node node1, Node node2,
            LinkedList<Node> path, List<List<Node>> paths, int maxLength) {
        if (maxLength != -1 && path.size() > maxLength - 2) {
            return;
        }

        int witnessed = 0;

        for (Node node : path) {
            if (node == node1) {
                witnessed++;
            }
        }

        if (witnessed > 1) {
            return;
        }

        path.addLast(node1);

        for (Edge edge : graph.getEdges(node1)) {
            Node child = Edges.traverseDirected(node1, edge);

            if (child == null) {
                continue;
            }

            if (child == node2) {
                LinkedList<Node> _path = new LinkedList<>(path);
                _path.add(child);
                paths.add(_path);
                continue;
            }

            if (path.contains(child)) {
                continue;
            }

            directedPathsFromToVisit(graph, child, node2, path, paths, maxLength);
        }

        path.removeLast();
    }

    public static List<List<Node>> semidirectedPathsFromTo(Graph graph, Node node1, Node node2, int maxLength) {
        List<List<Node>> paths = new LinkedList<>();
        semidirectedPathsFromToVisit(graph, node1, node2, new LinkedList<Node>(), paths, maxLength);
        return paths;
    }

    private static void semidirectedPathsFromToVisit(Graph graph, Node node1, Node node2,
            LinkedList<Node> path, List<List<Node>> paths, int maxLength) {
        if (maxLength != -1 && path.size() > maxLength - 2) {
            return;
        }

        int witnessed = 0;

        for (Node node : path) {
            if (node == node1) {
                witnessed++;
            }
        }

        if (witnessed > 1) {
            return;
        }

        path.addLast(node1);

        for (Edge edge : graph.getEdges(node1)) {
            Node child = Edges.traverseSemiDirected(node1, edge);

            if (child == null) {
                continue;
            }

            if (child == node2) {
                LinkedList<Node> _path = new LinkedList<>(path);
                _path.add(child);
                paths.add(_path);
                continue;
            }

            if (path.contains(child)) {
                continue;
            }

            semidirectedPathsFromToVisit(graph, child, node2, path, paths, maxLength);
        }

        path.removeLast();
    }

    public static List<List<Node>> allPathsFromTo(Graph graph, Node node1, Node node2, int maxLength) {
        List<List<Node>> paths = new LinkedList<>();
        allPathsFromToVisit(graph, node1, node2, new LinkedList<Node>(), paths, maxLength);
        return paths;
    }

    private static void allPathsFromToVisit(Graph graph, Node node1, Node node2,
            LinkedList<Node> path, List<List<Node>> paths, int maxLength) {
        path.addLast(node1);

        if (path.size() > (maxLength == -1 ? 1000 : maxLength)) {
            return;
        }

        for (Edge edge : graph.getEdges(node1)) {
            Node child = Edges.traverse(node1, edge);

            if (child == null) {
                continue;
            }

            if (path.contains(child)) {
                continue;
            }

            if (child == node2) {
                List<Node> _path = new ArrayList<>(path);
                _path.add(child);
                paths.add(_path);
                continue;
            }

            allPathsFromToVisit(graph, child, node2, path, paths, maxLength);
        }

        path.removeLast();
    }

    public static List<List<Node>> allDirectedPathsFromTo(Graph graph, Node node1, Node node2, int maxLength) {
        List<List<Node>> paths = new LinkedList<>();
        allDirectedPathsFromToVisit(graph, node1, node2, new LinkedList<Node>(), paths, maxLength);
        return paths;
    }

    private static void allDirectedPathsFromToVisit(Graph graph, Node node1, Node node2,
            LinkedList<Node> path, List<List<Node>> paths, int maxLength) {
        path.addLast(node1);

        if (path.size() > (maxLength == -1 ? 1000 : maxLength)) {
            return;
        }

        for (Edge edge : graph.getEdges(node1)) {
            Node child = Edges.traverseDirected(node1, edge);

            if (child == null) {
                continue;
            }

            if (path.contains(child)) {
                continue;
            }

            if (child == node2) {
                List<Node> _path = new ArrayList<>(path);
                _path.add(child);
                paths.add(_path);
                continue;
            }

            allDirectedPathsFromToVisit(graph, child, node2, path, paths, maxLength);
        }

        path.removeLast();
    }

    public static List<List<Node>> treks(Graph graph, Node node1, Node node2, int maxLength) {
        List<List<Node>> paths = new LinkedList<>();
        treks(graph, node1, node2, new LinkedList<Node>(), paths, maxLength);
        return paths;
    }

    private static void treks(Graph graph, Node node1, Node node2,
            LinkedList<Node> path, List<List<Node>> paths, int maxLength) {
        if (path.size() > (maxLength == -1 ? 1000 : maxLength - 2)) {
            return;
        }

        if (path.contains(node1)) {
            return;
        }

        if (node1 == node2) {
            return;
        }

        path.addLast(node1);

        for (Edge edge : graph.getEdges(node1)) {
            Node next = Edges.traverse(node1, edge);

            // Must be a directed edge.
            if (!edge.isDirected()) {
                continue;
            }

            // Can't have any colliders on the path.
            if (path.size() > 1) {
                Node node0 = path.get(path.size() - 2);

                if (next == node0) {
                    continue;
                }

                if (graph.isDefCollider(node0, node1, next)) {
                    continue;
                }
            }

            // Found a path.
            if (next == node2) {
                LinkedList<Node> _path = new LinkedList<>(path);
                _path.add(next);
                paths.add(_path);
                continue;
            }

            // Nodes may only appear on the path once.
            if (path.contains(next)) {
                continue;
            }

            treks(graph, next, node2, path, paths, maxLength);
        }

        path.removeLast();
    }

    public static List<List<Node>> treksIncludingBidirected(SemGraph graph, Node node1, Node node2) {
        List<List<Node>> paths = new LinkedList<>();
        treksIncludingBidirected(graph, node1, node2, new LinkedList<Node>(), paths);
        return paths;
    }

    private static void treksIncludingBidirected(SemGraph graph, Node node1, Node node2,
            LinkedList<Node> path, List<List<Node>> paths) {
        if (!graph.isShowErrorTerms()) {
            throw new IllegalArgumentException("The SEM Graph must be showing its error terms; this method "
                    + "doesn't traverse two edges between the same nodes well.");
        }

        if (path.contains(node1)) {
            return;
        }

        if (node1 == node2) {
            return;
        }

        path.addLast(node1);

        for (Edge edge : graph.getEdges(node1)) {
            Node next = Edges.traverse(node1, edge);

            // Must be a directed edge or a bidirected edge.
            if (!(edge.isDirected() || Edges.isBidirectedEdge(edge))) {
                continue;
            }

            // Can't have any colliders on the path.
            if (path.size() > 1) {
                Node node0 = path.get(path.size() - 2);

                if (next == node0) {
                    continue;
                }

                if (graph.isDefCollider(node0, node1, next)) {
                    continue;
                }
            }

            // Found a path.
            if (next == node2) {
                LinkedList<Node> _path = new LinkedList<>(path);
                _path.add(next);
                paths.add(_path);
                continue;
            }

            // Nodes may only appear on the path once.
            if (path.contains(next)) {
                continue;
            }

            treksIncludingBidirected(graph, next, node2, path, paths);
        }

        path.removeLast();
    }

    /**
     * @return the edges that are in <code>graph1</code> but not in
     * <code>graph2</code>, as a list of undirected edges..
     */
    public static List<Edge> adjacenciesComplement(Graph graph1, Graph graph2) {
        List<Edge> edges = new ArrayList<>();

        for (Edge edge1 : graph1.getEdges()) {
            String name1 = edge1.getNode1().getName();
            String name2 = edge1.getNode2().getName();

            Node node21 = graph2.getNode(name1);
            Node node22 = graph2.getNode(name2);

//            if (node21 == null) {
//                continue;
////                throw new IllegalArgumentException("There was no node by that name in the reference graph: " + name1);
//            }
//
//            if (node22 == null) {
//                continue;
////                throw new IllegalArgumentException("There was no node by that name in the reference graph: " + name2);
//            }
            if (node21 == null || node22 == null || !graph2.isAdjacentTo(node21, node22)) {
                edges.add(Edges.nondirectedEdge(edge1.getNode1(), edge1.getNode2()));
            }
        }

        return edges;
    }

    /**
     * @return a new graph in which the bidirectred edges of the given graph
     * have been changed to undirected edges.
     */
    public static Graph bidirectedToUndirected(Graph graph) {
        Graph newGraph = new EdgeListGraph(graph);

        for (Edge edge : newGraph.getEdges()) {
            if (Edges.isBidirectedEdge(edge)) {
                newGraph.removeEdge(edge);
                newGraph.addUndirectedEdge(edge.getNode1(), edge.getNode2());
            }
        }

        return newGraph;
    }

    /**
     * @return a new graph in which the undirectred edges of the given graph
     * have been changed to bidirected edges.
     */
    public static Graph undirectedToBidirected(Graph graph) {
        Graph newGraph = new EdgeListGraph(graph);

        for (Edge edge : newGraph.getEdges()) {
            if (Edges.isUndirectedEdge(edge)) {
                newGraph.removeEdge(edge);
                newGraph.addBidirectedEdge(edge.getNode1(), edge.getNode2());
            }
        }

        return newGraph;
    }

    public static String pathString(List<Node> path, Graph graph) {
        return pathString(graph, path, new LinkedList<Node>());
    }

    public static String pathString(Graph graph, Node...x) {
        List<Node> path = new ArrayList<>();
        Collections.addAll(path, x);
        return pathString(graph, path, new LinkedList<Node>());
    }

    private static String pathString(Graph graph, List<Node> path, List<Node> conditioningVars) {
        StringBuilder buf = new StringBuilder();

        if (path.size() < 2) {
            return "";
        }

        buf.append(path.get(0).toString());

        if (conditioningVars.contains(path.get(0))) {
            buf.append("(C)");
        }

        for (int m = 1; m < path.size(); m++) {
            Node n0 = path.get(m - 1);
            Node n1 = path.get(m);

            Edge edge = graph.getEdge(n0, n1);

            if (edge == null) {
                buf.append("(-)");
            } else {
                Endpoint endpoint0 = edge.getProximalEndpoint(n0);
                Endpoint endpoint1 = edge.getProximalEndpoint(n1);

                if (endpoint0 == Endpoint.ARROW) {
                    buf.append("<");
                } else if (endpoint0 == Endpoint.TAIL) {
                    buf.append("-");
                } else if (endpoint0 == Endpoint.CIRCLE) {
                    buf.append("o");
                }

                buf.append("-");

                if (endpoint1 == Endpoint.ARROW) {
                    buf.append(">");
                } else if (endpoint1 == Endpoint.TAIL) {
                    buf.append("-");
                } else if (endpoint1 == Endpoint.CIRCLE) {
                    buf.append("o");
                }
            }

            buf.append(n1.toString());

            if (conditioningVars.contains(n1)) {
                buf.append("(C)");
            }
        }
        return buf.toString();
    }

    /**
     * Converts the given graph, <code>originalGraph</code>, to use the new
     * variables (with the same names as the old).
     *
     * @param originalGraph The graph to be converted.
     * @param newVariables The new variables to use, with the same names as the
     * old ones.
     * @return A new, converted, graph.
     */
    public static Graph replaceNodes(Graph originalGraph, List<Node> newVariables) {
        Graph reference = new EdgeListGraph(newVariables);
        Graph convertedGraph = new EdgeListGraph(newVariables);

        for (Edge edge : originalGraph.getEdges()) {
            Node node1 = reference.getNode(edge.getNode1().getName());
            Node node2 = reference.getNode(edge.getNode2().getName());

            if (node1 == null) {
                node1 = edge.getNode1();
                if (!convertedGraph.containsNode(node1)) {
                    convertedGraph.addNode(node1);
                }
            }
            if (node2 == null) {
                node2 = edge.getNode2();
                if (!convertedGraph.containsNode(node2)) {
                    convertedGraph.addNode(node2);
                }
            }

            if (!convertedGraph.containsNode(node1)) {
                convertedGraph.addNode(node1);
            }

            if (!convertedGraph.containsNode(node2)) {
                convertedGraph.addNode(node2);
            }

            if (node1 == null) {
                throw new IllegalArgumentException("Couldn't find a node by the name " + edge.getNode1().getName()
                        + " among the new variables for the converted graph (" + newVariables + ").");
            }

            if (node2 == null) {
                throw new IllegalArgumentException("Couldn't find a node by the name " + edge.getNode2().getName()
                        + " among the new variables for the converted graph (" + newVariables + ").");
            }

            Endpoint endpoint1 = edge.getEndpoint1();
            Endpoint endpoint2 = edge.getEndpoint2();
            Edge newEdge = new Edge(node1, node2, endpoint1, endpoint2);
            convertedGraph.addEdge(newEdge);
        }

        for (Triple triple : originalGraph.getUnderLines()) {
            convertedGraph.addUnderlineTriple(
                    convertedGraph.getNode(triple.getX().getName()),
                    convertedGraph.getNode(triple.getY().getName()),
                    convertedGraph.getNode(triple.getZ().getName())
            );
        }

        for (Triple triple : originalGraph.getDottedUnderlines()) {
            convertedGraph.addDottedUnderlineTriple(
                    convertedGraph.getNode(triple.getX().getName()),
                    convertedGraph.getNode(triple.getY().getName()),
                    convertedGraph.getNode(triple.getZ().getName())
            );
        }

        for (Triple triple : originalGraph.getAmbiguousTriples()) {
            convertedGraph.addAmbiguousTriple(
                    convertedGraph.getNode(triple.getX().getName()),
                    convertedGraph.getNode(triple.getY().getName()),
                    convertedGraph.getNode(triple.getZ().getName())
            );
        }

        return convertedGraph;
    }

    /**
     * Converts the given list of nodes, <code>originalNodes</code>, to use the
     * new variables (with the same names as the old).
     *
     * @param originalNodes The list of nodes to be converted.
     * @param newNodes A list of new nodes, containing as a subset nodes with
     * the same names as those in <code>originalNodes</code>. the old ones.
     * @return The converted list of nodes.
     */
    public static List<Node> replaceNodes(List<Node> originalNodes, List<Node> newNodes) {
        List<Node> convertedNodes = new LinkedList<>();

        for (Node node : originalNodes) {
            for (Node _node : newNodes) {
                if (node.getName().equals(_node.getName())) {
                    convertedNodes.add(_node);
                    break;
                }
            }
        }

        return convertedNodes;
    }

    /**
     * Counts the adjacencies that are in graph1 but not in graph2.
     *
     * @throws IllegalArgumentException if graph1 and graph2 are not namewise
     * isomorphic.
     */
    public static int countAdjErrors(Graph graph1, Graph graph2) {
        if (graph1 == null) {
            throw new NullPointerException("The reference graph is missing.");
        }

        if (graph2 == null) {
            throw new NullPointerException("The target graph is missing.");
        }

        graph2 = GraphUtils.replaceNodes(graph2, graph1.getNodes());

        graph1 = GraphUtils.undirectedGraph(graph1);
        graph2 = GraphUtils.undirectedGraph(graph2);

        int count = 0;

        Set<Edge> edges1 = graph1.getEdges();

        for (Edge edge : edges1) {
            if (!graph2.isAdjacentTo(edge.getNode1(), edge.getNode2())) {
                ++count;
            }
        }

        return count;
    }

    /**
     * Counts the arrowpoints that are in graph1 but not in graph2.
     */
    public static int countArrowptErrors(Graph graph1, Graph graph2) {
        if (graph1 == null) {
            throw new NullPointerException("The reference graph is missing.");
        }

        if (graph2 == null) {
            throw new NullPointerException("The target graph is missing.");
        }

        graph2 = GraphUtils.replaceNodes(graph2, graph1.getNodes());

        int count = 0;

        for (Edge edge1 : graph1.getEdges()) {
            Node node1 = edge1.getNode1();
            Node node2 = edge1.getNode2();

            Edge edge2 = graph2.getEdge(node1, node2);

            if (edge1.getEndpoint1() == Endpoint.ARROW) {
                if (edge2 == null) {
                    count++;
                } else if (edge2.getProximalEndpoint(edge1.getNode1()) != Endpoint.ARROW) {
                    count++;
                }
            }

            if (edge1.getEndpoint2() == Endpoint.ARROW) {
                if (edge2 == null) {
                    count++;
                } else if (edge2.getProximalEndpoint(edge1.getNode2()) != Endpoint.ARROW) {
                    count++;
                }
            }
        }

        for (Edge edge1 : graph2.getEdges()) {
            Node node1 = edge1.getNode1();
            Node node2 = edge1.getNode2();

            Edge edge2 = graph1.getEdge(node1, node2);

            if (edge1.getEndpoint1() == Endpoint.ARROW) {
                if (edge2 == null) {
                    count++;
                } else if (edge2.getProximalEndpoint(edge1.getNode1()) != Endpoint.ARROW) {
                    count++;
                }
            }

            if (edge1.getEndpoint2() == Endpoint.ARROW) {
                if (edge2 == null) {
                    count++;
                } else if (edge2.getProximalEndpoint(edge1.getNode2()) != Endpoint.ARROW) {
                    count++;
                }
            }
        }

        return count;
    }

    public static int getNumCorrectArrowpts(Graph correct, Graph estimated) {
        correct = replaceNodes(correct, estimated.getNodes());

        Set<Edge> edges = estimated.getEdges();
        int numCorrect = 0;

        for (Edge estEdge : edges) {
            Edge correctEdge = correct.getEdge(estEdge.getNode1(), estEdge.getNode2());
            if (correctEdge == null) {
                continue;
            }

            if (estEdge.getProximalEndpoint(estEdge.getNode1()) == Endpoint.ARROW && correctEdge.getProximalEndpoint(estEdge.getNode1()) == Endpoint.ARROW) {
                numCorrect++;
            }

            if (estEdge.getProximalEndpoint(estEdge.getNode2()) == Endpoint.ARROW && correctEdge.getProximalEndpoint(estEdge.getNode2()) == Endpoint.ARROW) {
                numCorrect++;
            }
        }

        return numCorrect;
    }

    /**
     * Converts the given list of nodes, <code>originalNodes</code>, to use the
     * replacement nodes for them by the same name in the given
     * <code>graph</code>.
     *
     * @param originalNodes The list of nodes to be converted.
     * @param graph A graph to be used as a source of new nodes.
     * @return A new, converted, graph.
     */
    public static List<Node> replaceNodes(List<Node> originalNodes, Graph graph) {
        List<Node> convertedNodes = new LinkedList<>();

        for (Node node : originalNodes) {
            convertedNodes.add(graph.getNode(node.getName()));
        }

        return convertedNodes;
    }

    /**
     * @return an empty graph with the given number of nodes.
     */
    public static Graph emptyGraph(int numNodes) {
        List<Node> nodes = new ArrayList<>();

        for (int i = 0; i < numNodes; i++) {
            nodes.add(new GraphNode("X" + i));
        }

        return new EdgeListGraph(nodes);
    }

    /**
     * Converts a graph to a Graphviz .dot file
     */
    public static String graphToDot(Graph graph) {
        StringBuilder builder = new StringBuilder();
        builder.append("digraph g {\n");
        for (Edge edge : graph.getEdges()) {
            builder.append(" \"").append(edge.getNode1()).append("\" -> \"").append(edge.getNode2()).append("\" [arrowtail=");
            if (edge.getEndpoint1() == Endpoint.ARROW) {
                builder.append("normal");
            } else if (edge.getEndpoint1() == Endpoint.TAIL) {
                builder.append("none");
            } else if (edge.getEndpoint1() == Endpoint.CIRCLE) {
                builder.append("odot");
            }
            builder.append(", arrowhead=");
            if (edge.getEndpoint2() == Endpoint.ARROW) {
                builder.append("normal");
            } else if (edge.getEndpoint2() == Endpoint.TAIL) {
                builder.append("none");
            } else if (edge.getEndpoint2() == Endpoint.CIRCLE) {
                builder.append("odot");
            }
            builder.append("]; \n");
        }
        builder.append("}");

        return builder.toString();
    }

    public static void graphToDot(Graph graph, File file) {
        try {
            Writer writer = new FileWriter(file);
            writer.write(graphToDot(graph));
            writer.close();
        } catch (IOException e) {
            e.printStackTrace();
        }
    }

    /**
     * @return an XML element representing the given graph. (Well, only a basic
     * graph for now...)
     */
    public static Element convertToXml(Graph graph) {
        Element element = new Element("graph");

        Element variables = new Element("variables");
        element.appendChild(variables);

        for (Node node : graph.getNodes()) {
            Element variable = new Element("variable");
            Text text = new Text(node.getName());
            variable.appendChild(text);
            variables.appendChild(variable);
        }

        Element edges = new Element("edges");
        element.appendChild(edges);

        for (Edge edge : graph.getEdges()) {
            Element _edge = new Element("edge");
            Text text = new Text(edge.toString());
            _edge.appendChild(text);
            edges.appendChild(_edge);
        }

        Set<Triple> ambiguousTriples = graph.getAmbiguousTriples();

        if (!ambiguousTriples.isEmpty()) {
            Element underlinings = new Element("ambiguities");
            element.appendChild(underlinings);

            for (Triple triple : ambiguousTriples) {
                Element underlining = new Element("ambiguities");
                Text text = new Text(niceTripleString(triple));
                underlining.appendChild(text);
                underlinings.appendChild(underlining);
            }
        }

        Set<Triple> underlineTriples = graph.getUnderLines();

        if (!underlineTriples.isEmpty()) {
            Element underlinings = new Element("underlines");
            element.appendChild(underlinings);

            for (Triple triple : underlineTriples) {
                Element underlining = new Element("underline");
                Text text = new Text(niceTripleString(triple));
                underlining.appendChild(text);
                underlinings.appendChild(underlining);
            }
        }

        Set<Triple> dottedTriples = graph.getDottedUnderlines();

        if (!dottedTriples.isEmpty()) {
            Element dottedUnderlinings = new Element("dottedUnderlines");
            element.appendChild(dottedUnderlinings);

            for (Triple triple : dottedTriples) {
                Element dottedUnderlining = new Element("dottedUnderline");
                Text text = new Text(niceTripleString(triple));
                dottedUnderlining.appendChild(text);
                dottedUnderlinings.appendChild(dottedUnderlining);
            }
        }

        return element;
    }

    private static String niceTripleString(Triple triple) {
        return triple.getX() + ", " + triple.getY() + ", " + triple.getZ();
    }

    public static String graphToXml(Graph graph) {
        Document document = new Document(convertToXml(graph));
        OutputStream out = new ByteArrayOutputStream();
        Serializer serializer = new Serializer(out);
        serializer.setLineSeparator("\n");
        serializer.setIndent(2);

        try {
            serializer.write(document);
        } catch (IOException e) {
            throw new RuntimeException(e);
        }

        return out.toString();
    }

    public static Graph parseGraphXml(Element graphElement, Map<String, Node> nodes) throws ParsingException {
        if (!"graph".equals(graphElement.getLocalName())) {
            throw new IllegalArgumentException("Expecting graph element: " + graphElement.getLocalName());
        }

        if (!("variables".equals(graphElement.getChildElements().get(0).getLocalName()))) {
            throw new ParsingException("Expecting variables element: "
                    + graphElement.getChildElements().get(0).getLocalName());
        }

        Element variablesElement = graphElement.getChildElements().get(0);
        Elements variableElements = variablesElement.getChildElements();
        List<Node> variables = new ArrayList<>();

        for (int i = 0; i < variableElements.size(); i++) {
            Element variableElement = variableElements.get(i);

            if (!("variable".equals(variablesElement.getChildElements().get(i).getLocalName()))) {
                throw new ParsingException("Expecting variable element.");
            }

            String value = variableElement.getValue();

            if (nodes == null) {
                variables.add(new GraphNode(value));
            } else {
                variables.add(nodes.get(value));
            }
        }

        Graph graph = new EdgeListGraph(variables);

//        graphNotes.add(noteAttribute.getValue());
        if (!("edges".equals(graphElement.getChildElements().get(1).getLocalName()))) {
            throw new ParsingException("Expecting edges element.");
        }

        Element edgesElement = graphElement.getChildElements().get(1);
        Elements edgesElements = edgesElement.getChildElements();

        for (int i = 0; i < edgesElements.size(); i++) {
            Element edgeElement = edgesElements.get(i);

            if (!("edge".equals(edgeElement.getLocalName()))) {
                throw new ParsingException("Expecting edge element: " + edgeElement.getLocalName());
            }

            String value = edgeElement.getValue();

//            System.out.println("value = " + value);
//            String regex = "([A-Za-z0-9_-]*) ?(.)-(.) ?([A-Za-z0-9_-]*)";
            String regex = "([A-Za-z0-9_-]*:?[A-Za-z0-9_-]*) ?(.)-(.) ?([A-Za-z0-9_-]*:?[A-Za-z0-9_-]*)";
//            String regex = "([A-Za-z0-9_-]*) ?([<o])-([o>]) ?([A-Za-z0-9_-]*)";

            java.util.regex.Pattern pattern = java.util.regex.Pattern.compile(regex);
            Matcher matcher = pattern.matcher(value);

            if (!matcher.matches()) {
                throw new ParsingException("Edge doesn't match pattern.");
            }

            String var1 = matcher.group(1);
            String leftEndpoint = matcher.group(2);
            String rightEndpoint = matcher.group(3);
            String var2 = matcher.group(4);

            Node node1 = graph.getNode(var1);
            Node node2 = graph.getNode(var2);
            Endpoint endpoint1;

            switch (leftEndpoint) {
                case "<":
                    endpoint1 = Endpoint.ARROW;
                    break;
                case "o":
                    endpoint1 = Endpoint.CIRCLE;
                    break;
                case "-":
                    endpoint1 = Endpoint.TAIL;
                    break;
                default:
                    throw new IllegalStateException("Expecting an endpoint: " + leftEndpoint);
            }

            Endpoint endpoint2;

            switch (rightEndpoint) {
                case ">":
                    endpoint2 = Endpoint.ARROW;
                    break;
                case "o":
                    endpoint2 = Endpoint.CIRCLE;
                    break;
                case "-":
                    endpoint2 = Endpoint.TAIL;
                    break;
                default:
                    throw new IllegalStateException("Expecting an endpoint: " + rightEndpoint);
            }

            Edge edge = new Edge(node1, node2, endpoint1, endpoint2);
            graph.addEdge(edge);
        }

        int size = graphElement.getChildElements().size();
        if (2 >= size) {
            return graph;
        }

        int p = 2;

        if ("ambiguities".equals(graphElement.getChildElements().get(p).getLocalName())) {
            Element ambiguitiesElement = graphElement.getChildElements().get(p);
            Set<Triple> triples = parseTriples(variables, ambiguitiesElement, "ambiguity");
            graph.setAmbiguousTriples(triples);
            p++;
        }

        if (p >= size) {
            return graph;
        }

        if ("underlines".equals(graphElement.getChildElements().get(p).getLocalName())) {
            Element ambiguitiesElement = graphElement.getChildElements().get(p);
            Set<Triple> triples = parseTriples(variables, ambiguitiesElement, "underline");
            graph.setUnderLineTriples(triples);
            p++;
        }

        if (p >= size) {
            return graph;
        }

        if ("dottedunderlines".equals(graphElement.getChildElements().get(p).getLocalName())) {
            Element ambiguitiesElement = graphElement.getChildElements().get(p);
            Set<Triple> triples = parseTriples(variables, ambiguitiesElement, "dottedunderline");
            graph.setDottedUnderLineTriples(triples);
        }

        return graph;
    }

    /**
     * A triples element has a list of three (comman separated) nodes as text.
     */
    private static Set<Triple> parseTriples(List<Node> variables, Element triplesElement, String s) {
        Elements elements = triplesElement.getChildElements(s);

        Set<Triple> triples = new HashSet<>();

        for (int q = 0; q < elements.size(); q++) {
            Element tripleElement = elements.get(q);
            String value = tripleElement.getValue();

            String[] tokens = value.split(",");

            if (tokens.length != 3) {
                throw new IllegalArgumentException("Expecting a triple: " + value);
            }

            String x = tokens[0].trim();
            String y = tokens[1].trim();
            String z = tokens[2].trim();

            Node _x = getNode(variables, x);
            Node _y = getNode(variables, y);
            Node _z = getNode(variables, z);

            Triple triple = new Triple(_x, _y, _z);
            triples.add(triple);
        }
        return triples;
    }

    private static Node getNode(List<Node> nodes, String x) {
        for (Node node : nodes) {
            if (x.equals(node.getName())) {
                return node;
            }
        }

        return null;
    }

    public static Element getRootElement(File file) throws ParsingException, IOException {
        Builder builder = new Builder();
        Document document = builder.build(file);
        return document.getRootElement();
    }

    /**
     * @param graph The graph to be saved.
     * @param file The file to save it in.
     * @param xml True if to be saved in XML, false if in text.
     * @return I have no idea whey I'm returning this; it's already closed...
     */
    public static PrintWriter saveGraph(Graph graph, File file, boolean xml) {
        PrintWriter out;

        try {
            out = new PrintWriter(new FileOutputStream(file));
//            out.print(graph);

            if (xml) {
                out.print(graphToXml(graph));
            } else {
                out.println(graph);
            }
            out.close();
        } catch (IOException e1) {
            throw new IllegalArgumentException(
                    "Output file could not " + "be opened: " + file);
        }
        return out;
    }

    public static Graph loadGraph(File file) {
//        if (!file.getNode().endsWith(".xml")) {
//            throw new IllegalArgumentException("Not an XML file.");
//        }

        Element root;
        Graph graph;

        try {
            root = getRootElement(file);
            graph = parseGraphXml(root, null);
        } catch (ParsingException e1) {
            throw new IllegalArgumentException("Could not parse " + file, e1);
        } catch (IOException e1) {
            throw new IllegalArgumentException("Could not read " + file, e1);
        }

        if (graph == null) {
            throw new IllegalArgumentException("Expecting a graph in " + file);
        }
        return graph;
    }

    public static Graph loadGraphTxt(File file) {
        try {
            Reader in1 = new FileReader(file);
            return readerToGraphTxt(in1);

        } catch (Exception e) {
            e.printStackTrace();
        }

        throw new IllegalStateException();
    }

    public static Graph readerToGraphTxt(String graphString) throws IOException {
        return readerToGraphTxt(new CharArrayReader(graphString.toCharArray()));
    }

    public static Graph readerToGraphTxt(Reader reader) throws IOException {
        BufferedReader in = new BufferedReader(reader);

        while (!in.readLine().trim().equals("Graph Nodes:")) ;

        String line;
        Graph graph = new EdgeListGraph();

        while (!(line = in.readLine().trim()).equals("")) {
            String[] tokens = line.split(",");

            for (String token : tokens) {
                graph.addNode(new GraphNode(token));
            }
        }

        while (!in.readLine().trim().equals("Graph Edges:")) ;

        while ((line = in.readLine()) != null) {
            line = line.trim();
            if (line.equals("")) {
                break;
            }
//                System.out.println(line);

            String[] tokens = line.split(" ");

            String from = tokens[1];
            String edge = tokens[2];
            String to = tokens[3];

            Node _from = graph.getNode(from);
            Node _to = graph.getNode(to);

            char end1 = edge.charAt(0);
            char end2 = edge.charAt(2);

            Endpoint _end1, _end2;

            if (end1 == '<') {
                _end1 = Endpoint.ARROW;
            } else if (end1 == 'o') {
                _end1 = Endpoint.CIRCLE;
            } else if (end1 == '-') {
                _end1 = Endpoint.TAIL;
            } else {
                throw new IllegalArgumentException();
            }

            if (end2 == '>') {
                _end2 = Endpoint.ARROW;
            } else if (end2 == 'o') {
                _end2 = Endpoint.CIRCLE;
            } else if (end2 == '-') {
                _end2 = Endpoint.TAIL;
            } else {
                throw new IllegalArgumentException();
            }

            Edge _edge = new Edge(_from, _to, _end1, _end2);

            graph.addEdge(_edge);
        }

        return graph;
    }

    public static HashMap<String, PointXy> grabLayout(List<Node> nodes) {
        HashMap<String, PointXy> layout = new HashMap<>();

        for (Node node : nodes) {
            layout.put(node.getName(), new PointXy(node.getCenterX(), node.getCenterY()));
        }

        return layout;
    }

    /**
     * @return A list of triples of the form X*->Y<-*Z.
     */
    public static List<Triple> getCollidersFromGraph(Node node, Graph graph) {
        List<Triple> colliders = new ArrayList<>();

        List<Node> adj = graph.getAdjacentNodes(node);
        if (adj.size() < 2) {
            return new LinkedList<>();
        }

        ChoiceGenerator gen = new ChoiceGenerator(adj.size(), 2);
        int[] choice;

        while ((choice = gen.next()) != null) {
            Node x = adj.get(choice[0]);
            Node z = adj.get(choice[1]);

            Endpoint endpt1 = graph.getEdge(x, node).getProximalEndpoint(node);
            Endpoint endpt2 = graph.getEdge(z, node).getProximalEndpoint(node);

            if (endpt1 == Endpoint.ARROW && endpt2 == Endpoint.ARROW) {
                colliders.add(new Triple(x, node, z));
            }
        }

        return colliders;
    }

    /**
     * @return A list of triples of the form <X, Y, Z>, where <X, Y, Z> is a
     * definite noncollider in the given graph.
     */
    public static List<Triple> getNoncollidersFromGraph(Node node, Graph graph) {
        List<Triple> noncolliders = new ArrayList<>();

        List<Node> adj = graph.getAdjacentNodes(node);
        if (adj.size() < 2) {
            return new LinkedList<>();
        }

        ChoiceGenerator gen = new ChoiceGenerator(adj.size(), 2);
        int[] choice;

        while ((choice = gen.next()) != null) {
            Node x = adj.get(choice[0]);
            Node z = adj.get(choice[1]);

            Endpoint endpt1 = graph.getEdge(x, node).getProximalEndpoint(node);
            Endpoint endpt2 = graph.getEdge(z, node).getProximalEndpoint(node);

            if (endpt1 == Endpoint.ARROW && endpt2 == Endpoint.TAIL
                    || endpt1 == Endpoint.TAIL && endpt2 == Endpoint.ARROW
                    || endpt1 == Endpoint.TAIL && endpt2 == Endpoint.TAIL) {
                noncolliders.add(new Triple(x, node, z));
            }
        }

        return noncolliders;
    }

    /**
     * @return A list of triples of the form <X, Y, Z>, where <X, Y, Z> is a
     * definite noncollider in the given graph.
     */
    public static List<Triple> getAmbiguousTriplesFromGraph(Node node, Graph graph) {
        List<Triple> ambiguousTriples = new ArrayList<>();

        List<Node> adj = graph.getAdjacentNodes(node);
        if (adj.size() < 2) {
            return new LinkedList<>();
        }

        ChoiceGenerator gen = new ChoiceGenerator(adj.size(), 2);
        int[] choice;

        while ((choice = gen.next()) != null) {
            Node x = adj.get(choice[0]);
            Node z = adj.get(choice[1]);

            if (graph.isAmbiguousTriple(x, node, z)) {
                ambiguousTriples.add(new Triple(x, node, z));
            }
        }

        return ambiguousTriples;
    }

    /**
     * @return A list of triples of the form <X, Y, Z>, where <X, Y, Z> is a
     * definite noncollider in the given graph.
     */
    public static List<Triple> getUnderlinedTriplesFromGraph(Node node, Graph graph) {
        List<Triple> underlinedTriples = new ArrayList<>();
        Set<Triple> allUnderlinedTriples = graph.getUnderLines();

        List<Node> adj = graph.getAdjacentNodes(node);
        if (adj.size() < 2) {
            return new LinkedList<>();
        }

        ChoiceGenerator gen = new ChoiceGenerator(adj.size(), 2);
        int[] choice;

        while ((choice = gen.next()) != null) {
            Node x = adj.get(choice[0]);
            Node z = adj.get(choice[1]);

            if (allUnderlinedTriples.contains(new Triple(x, node, z))) {
                underlinedTriples.add(new Triple(x, node, z));
            }
        }

        return underlinedTriples;
    }

    /**
     * @return A list of triples of the form <X, Y, Z>, where <X, Y, Z> is a
     * definite noncollider in the given graph.
     */
    public static List<Triple> getDottedUnderlinedTriplesFromGraph(Node node, Graph graph) {
        List<Triple> dottedUnderlinedTriples = new ArrayList<>();
        Set<Triple> allDottedUnderlinedTriples = graph.getDottedUnderlines();

        List<Node> adj = graph.getAdjacentNodes(node);
        if (adj.size() < 2) {
            return new LinkedList<>();
        }

        ChoiceGenerator gen = new ChoiceGenerator(adj.size(), 2);
        int[] choice;

        while ((choice = gen.next()) != null) {
            Node x = adj.get(choice[0]);
            Node z = adj.get(choice[1]);

            if (allDottedUnderlinedTriples.contains(new Triple(x, node, z))) {
                dottedUnderlinedTriples.add(new Triple(x, node, z));
            }
        }

        return dottedUnderlinedTriples;
    }

    /**
     * A standard matrix graph representation for directed graphs. a[i][j] = 1
     * is j-->i and -1 if i-->j.
     *
     * @throws IllegalArgumentException if <code>graph</code> is not a directed
     * graph.
     */
    private static int[][] incidenceMatrix(Graph graph) throws IllegalArgumentException {
        List<Node> nodes = graph.getNodes();
        int[][] m = new int[nodes.size()][nodes.size()];

        for (Edge edge : graph.getEdges()) {
            if (!Edges.isDirectedEdge(edge)) {
                throw new IllegalArgumentException("Not a directed graph.");
            }
        }

        for (int i = 0; i < nodes.size(); i++) {
            for (int j = 0; j < nodes.size(); j++) {
                Node x1 = nodes.get(i);
                Node x2 = nodes.get(j);
                Edge edge = graph.getEdge(x1, x2);

                if (edge == null) {
                    m[i][j] = 0;
                } else if (edge.getProximalEndpoint(x1) == Endpoint.ARROW) {
                    m[i][j] = 1;
                } else if (edge.getProximalEndpoint(x1) == Endpoint.TAIL) {
                    m[i][j] = -1;
                }
            }
        }

        return m;
    }

    public static String rMatrix(Graph graph) throws IllegalArgumentException {
        int[][] m = incidenceMatrix(graph);

        TextTable table = new TextTable(m[0].length + 1, m.length + 1);

        for (int i = 0; i < m.length; i++) {
            for (int j = 0; j < m[0].length; j++) {
                table.setToken(i + 1, j + 1, m[i][j] + "");
            }
        }

        for (int i = 0; i < m.length; i++) {
            table.setToken(i + 1, 0, (i + 1) + "");
        }

        List<Node> nodes = graph.getNodes();

        for (int j = 0; j < m[0].length; j++) {
            table.setToken(0, j + 1, nodes.get(j).getName());
        }

        return table.toString();

    }

    public static boolean containsBidirectedEdge(Graph graph) {
        boolean containsBidirected = false;

        for (Edge edge : graph.getEdges()) {
            if (Edges.isBidirectedEdge(edge)) {
                containsBidirected = true;
                break;
            }
        }
        return containsBidirected;
    }

    public static boolean existsDirectedPathFromTo(Node node1, Node node2, Graph graph) {
        return node1 == node2 || existsDirectedPathFromToBreathFirst(node1, node2, graph);
//        return existsDirectedPathVisit(node1, node2, new LinkedList<Node>(), 1000, graph);
    }

    public static boolean existsDirectedPathFromTo(Node node1, Node node2, int depth, Graph graph) {
        return node1 == node2 || existsDirectedPathVisit(node1, node2, new LinkedList<Node>(), depth, graph);
    }

    public static boolean existsSemidirectedPathFromTo(Node node1, Node node2, Graph graph) {
        return existsSemiDirectedPathVisit(node1, node2, new LinkedList<Node>(), 1000, graph);
    }

    private static boolean existsDirectedPathVisit(Node node1, Node node2, LinkedList<Node> path, int depth, Graph graph) {
        path.addLast(node1);

        if (path.size() >= depth) {
            return false;
        }

        for (Edge edge : graph.getEdges(node1)) {
            Node child = Edges.traverseDirected(node1, edge);

            if (child == null) {
                continue;
            }

            if (child == node2) {
                return true;
            }

            if (path.contains(child)) {
                continue;
            }

            if (existsDirectedPathVisit(child, node2, path, depth, graph)) {
                return true;
            }
        }

        path.removeLast();
        return false;
    }

    /**
     * @return true just in case there is a nonempty path from one node to
     * another. Because the path needs to be non-empty, this can distinguish
     * cycles. The case where from = to but there is no cycle from from to to
     * needs to be checked separately.
     */
    public static boolean existsDirectedPathFromToBreathFirst(Node from, Node to, Graph G) {
        Queue<Node> Q = new LinkedList<>();
        Set<Node> V = new HashSet<>();
        Q.offer(from);
        V.add(from);

        while (!Q.isEmpty()) {
            Node t = Q.remove();

            for (Node u : G.getAdjacentNodes(t)) {
                Edge edge = G.getEdge(t, u);
                Node c = Edges.traverseDirected(t, edge);

                if (c == null) {
                    continue;
                }
                if (c == to) {
                    return true;
                }
                if (V.contains(c)) {
                    continue;
                }

                V.add(c);
                Q.offer(c);
            }
        }

        return false;
    }

    /**
     * @return true iff there is a semi-directed path from node1 to node2
     */
    private static boolean existsSemiDirectedPathVisit(Node node1, Node node2, LinkedList<Node> path, int maxDepth,
            Graph graph) {
        path.addLast(node1);

        if (path.size() >= maxDepth) {
            return false;
        }

        for (Edge edge : graph.getEdges(graph.getNode(node1.getName()))) {
            Node child = Edges.traverseSemiDirected(node1, edge);

            if (child == null) {
                continue;
            }

            if (child == node2) {
                return true;
            }

            if (path.contains(child)) {
                continue;
            }

//            if (previous != null && graph.isAmbiguousTriple(previous, node1, child)) {
//                continue;
//            }
            if (existsSemiDirectedPathVisit(child, node2, path, maxDepth, graph)) {
                return true;
            }
        }

        path.removeLast();
        return false;
    }

    public static LinkedList<Triple> listColliderTriples(Graph graph) {
        LinkedList<Triple> colliders = new LinkedList<>();

        for (Node node : graph.getNodes()) {
            List<Node> adj = graph.getAdjacentNodes(node);

            if (adj.size() < 2) {
                continue;
            }

            ChoiceGenerator gen = new ChoiceGenerator(adj.size(), 2);
            int[] choice;

            while ((choice = gen.next()) != null) {
                List<Node> others = asList(choice, adj);

                if (graph.isDefCollider(others.get(0), node, others.get(1))) {
                    colliders.add(new Triple(others.get(0), node, others.get(1)));
                }
            }
        }
        return colliders;
    }

    /**
     * Constructs a list of nodes from the given <code>nodes</code> list at the
     * given indices in that list.
     *
     * @param indices The indices of the desired nodes in <code>nodes</code>.
     * @param nodes The list of nodes from which we select a sublist.
     * @return the The sublist selected.
     */
    public static List<Node> asList(int[] indices, List<Node> nodes) {
        List<Node> list = new LinkedList<>();

        for (int i : indices) {
            list.add(nodes.get(i));
        }

        return list;
    }

    public static Set<Node> asSet(int[] indices, List<Node> nodes) {
        Set<Node> set = new HashSet<>();

        for (int i : indices) {
            set.add(nodes.get(i));
        }

        return set;
    }

    public static int numDirectionalErrors(Graph result, Graph pattern) {
        int count = 0;

        for (Edge edge : result.getEdges()) {
            Node node1 = edge.getNode1();
            Node node2 = edge.getNode2();

            Node _node1 = pattern.getNode(node1.getName());
            Node _node2 = pattern.getNode(node2.getName());

            Edge _edge = pattern.getEdge(_node1, _node2);

            if (_edge == null) {
                continue;
            }

            if (Edges.isDirectedEdge(edge)) {
                if (_edge.pointsTowards(_node1)) {
                    count++;
                } else if (Edges.isUndirectedEdge(_edge)) {
                    count++;
                }
            }

//            else if (Edges.isBidirectedEdge(edge)) {
//                count++;
//            }
        }

        return count;
    }

    public static int numBidirected(Graph result) {
        int numBidirected = 0;

        for (Edge edge : result.getEdges()) {
            if (Edges.isBidirectedEdge(edge)) {
                numBidirected++;
            }
        }

        return numBidirected;
    }

    public static int degree(Graph graph) {
        int maxDegree = 0;

        for (Node node : graph.getNodes()) {
            int n = graph.getEdges(node).size();
            if (n > maxDegree) {
                maxDegree = n;
            }
        }

        return maxDegree;
    }

    public static List<Node> getCausalOrdering(final Graph graph) {
        if (graph.existsDirectedCycle()) {
            throw new IllegalArgumentException("Graph must be acyclic.");
        }

        List<Node> found = new LinkedList<>();
        List<Node> notFound = new ArrayList<>(graph.getNodes());

        for (Iterator<Node> i = notFound.iterator(); i.hasNext();) {
            if (i.next().getNodeType() == NodeType.ERROR) {
                i.remove();
            }
        }

        List<Node> allNodes = new ArrayList<>(notFound);

        while (!notFound.isEmpty()) {
            for (Iterator<Node> it = notFound.iterator(); it.hasNext();) {
                Node node = it.next();

                List<Node> parents = graph.getParents(node);
                parents.retainAll(allNodes);

                if (found.containsAll(parents)) {
                    found.add(node);
                    it.remove();
                }
            }
        }

        return found;
    }

    public static String getIntersectionComparisonString(List<Graph> graphs) {
        if (graphs == null || graphs.isEmpty()) {
            return "";
        }

        StringBuilder b = undirectedEdges(graphs);

        b.append(directedEdges(graphs));

        return b.toString();
    }

    private static StringBuilder undirectedEdges(List<Graph> graphs) {
        List<Graph> undirectedGraphs = new ArrayList<>();

        for (Graph graph : graphs) {
            Graph graph2 = new EdgeListGraph(graph);
            graph2.reorientAllWith(Endpoint.TAIL);
            undirectedGraphs.add(graph2);
        }

        Map<String, Node> exemplars = new HashMap<>();

        for (Graph graph : undirectedGraphs) {
            for (Node node : graph.getNodes()) {
                exemplars.put(node.getName(), node);
            }
        }

        Set<Node> nodeSet = new HashSet<>();

        for (String s : exemplars.keySet()) {
            nodeSet.add(exemplars.get(s));
        }
        List<Node> nodes = new ArrayList<>(nodeSet);
        List<Graph> undirectedGraphs2 = new ArrayList<>();

        for (int i = 0; i < graphs.size(); i++) {
            Graph graph = replaceNodes(undirectedGraphs.get(i),
                    nodes);
            undirectedGraphs2.add(graph);
        }

        Set<Edge> undirectedEdgesSet = new HashSet<>();

        for (Graph graph : undirectedGraphs2) {
            undirectedEdgesSet.addAll(graph.getEdges());
        }

        List<Edge> undirectedEdges = new ArrayList<>(undirectedEdgesSet);

        Collections.sort(undirectedEdges, new Comparator<Edge>() {
            public int compare(Edge o1, Edge o2) {
                String name11 = o1.getNode1().getName();
                String name12 = o1.getNode2().getName();
                String name21 = o2.getNode1().getName();
                String name22 = o2.getNode2().getName();

                int major = name11.compareTo(name21);
                int minor = name12.compareTo(name22);

                if (major == 0) {
                    return minor;
                } else {
                    return major;
                }
            }
        });

        List<List<Edge>> groups = new ArrayList<>();
        for (int i = 0; i < graphs.size(); i++) {
            groups.add(new ArrayList<Edge>());
        }

        for (Edge edge : undirectedEdges) {
            int count = 0;

            for (Graph graph : undirectedGraphs2) {
                if (graph.containsEdge(edge)) {
                    count++;
                }
            }

            if (count == 0) {
                throw new IllegalArgumentException();
            }

            groups.get(count - 1).add(edge);
        }

        StringBuilder b = new StringBuilder();

        for (int i = groups.size() - 1; i >= 0; i--) {
            b.append("\n\nIn ").append(i + 1).append(" graph").append((i > 0) ? "s" : "").append("...\n");

            for (int j = 0; j < groups.get(i).size(); j++) {
                b.append("\n").append(j + 1).append(". ").append(groups.get(i).get(j));
            }
        }

        return b;
    }

    private static StringBuilder directedEdges(List<Graph> directedGraphs) {
        Set<Edge> directedEdgesSet = new HashSet<>();

        Map<String, Node> exemplars = new HashMap<>();

        for (Graph graph : directedGraphs) {
            for (Node node : graph.getNodes()) {
                exemplars.put(node.getName(), node);
            }
        }

        Set<Node> nodeSet = new HashSet<>();

        for (String s : exemplars.keySet()) {
            nodeSet.add(exemplars.get(s));
        }

        List<Node> nodes = new ArrayList<>(nodeSet);

        List<Graph> directedGraphs2 = new ArrayList<>();

        for (Graph directedGraph : directedGraphs) {
            Graph graph = replaceNodes(directedGraph,
                    nodes);
            directedGraphs2.add(graph);
        }

        for (Graph graph : directedGraphs2) {
            directedEdgesSet.addAll(graph.getEdges());
        }

        List<Edge> directedEdges = new ArrayList<>(directedEdgesSet);

        Collections.sort(directedEdges, new Comparator<Edge>() {
            public int compare(Edge o1, Edge o2) {
                String name11 = o1.getNode1().getName();
                String name12 = o1.getNode2().getName();
                String name21 = o2.getNode1().getName();
                String name22 = o2.getNode2().getName();

                int major = name11.compareTo(name21);
                int minor = name12.compareTo(name22);

                if (major == 0) {
                    return minor;
                } else {
                    return major;
                }
            }
        });

        List<List<Edge>> groups = new ArrayList<>();
        for (int i = 0; i < directedGraphs2.size(); i++) {
            groups.add(new ArrayList<Edge>());
        }
        Set<Edge> contradicted = new HashSet<>();
        Map<Edge, Integer> directionCounts = new HashMap<>();

        for (Edge edge : directedEdges) {
            if (!edge.isDirected()) {
                continue;
            }

            int count1 = 0;
            int count2 = 0;

            for (Graph graph : directedGraphs2) {
                if (graph.containsEdge(edge)) {
                    count1++;
                } else if (graph.containsEdge(edge.reverse())) {
                    count2++;
                }
            }

            if (count1 != 0 && count2 != 0 && !contradicted.contains(edge.reverse())) {
                contradicted.add(edge);
            }

            directionCounts.put(edge, count1);
            directionCounts.put(edge.reverse(), count2);

            if (count1 == 0) {
                groups.get(count2 - 1).add(edge);
            }

            if (count2 == 0) {
                groups.get(count1 - 1).add(edge);
            }
        }

        StringBuilder b = new StringBuilder();

        for (int i = groups.size() - 1; i >= 0; i--) {
            b.append("\n\nUncontradicted in ").append(i + 1).append(" graph").append((i > 0) ? "s" : "").append("...\n");

            for (int j = 0; j < groups.get(i).size(); j++) {
                b.append("\n").append(j + 1).append(". ").append(groups.get(i).get(j));
            }
        }

        b.append("\n\nContradicted:\n");
        int index = 1;

        for (Edge edge : contradicted) {
            b.append("\n").append(index++).append(". ").append(Edges.undirectedEdge(edge.getNode1(), edge.getNode2())).
                    append(" (--> ").
                    append(directionCounts.get(edge)).append(" <-- ").
                    append(directionCounts.get(edge.reverse())).append(")");
        }

        return b;
    }

    private static boolean uncontradicted(Edge edge1, Edge edge2) {
        if (edge1 == null || edge2 == null) {
            return true;
        }

        Node x = edge1.getNode1();
        Node y = edge1.getNode2();

        if (edge1.pointsTowards(x) && edge2.pointsTowards(y)) {
            return false;
        } else if (edge1.pointsTowards(y) && edge2.pointsTowards(x)) {
            return false;
        }
        return true;
    }

    public static String edgeMisclassifications(double[][] counts, NumberFormat nf) {
        StringBuilder builder = new StringBuilder();

        TextTable table2 = new TextTable(9, 7);

        table2.setToken(1, 0, "---");
        table2.setToken(2, 0, "o-o");
        table2.setToken(3, 0, "o->");
        table2.setToken(4, 0, "<-o");
        table2.setToken(5, 0, "-->");
        table2.setToken(6, 0, "<--");
        table2.setToken(7, 0, "<->");
        table2.setToken(8, 0, "No Edge");
        table2.setToken(0, 1, "---");
        table2.setToken(0, 2, "o-o");
        table2.setToken(0, 3, "o->");
        table2.setToken(0, 4, "-->");
        table2.setToken(0, 5, "<->");
        table2.setToken(0, 6, "No Edge");

        for (int i = 0; i < 8; i++) {
            for (int j = 0; j < 6; j++) {
                if (i == 7 && j == 5) {
                    table2.setToken(i + 1, j + 1, "*");
                } else {
                    table2.setToken(i + 1, j + 1, "" + nf.format(counts[i][j]));
                }
            }
        }

        builder.append(table2.toString());

        double correctEdges = 0;
        double estimatedEdges = 0;

        for (int i = 0; i < counts.length; i++) {
            for (int j = 0; j < counts[0].length - 1; j++) {
                if ((i == 0 && j == 0) || (i == 1 && j == 1) || (i == 2 && j == 2) || (i == 4 && j == 3) || (i == 6 && j == 4)) {
                    correctEdges += counts[i][j];
                }

                estimatedEdges += counts[i][j];
            }
        }

        NumberFormat nf2 = new DecimalFormat("0.00");

        builder.append("\nRatio correct edges to estimated edges = ").append(nf2.format((correctEdges / (double) estimatedEdges)));

        return builder.toString();
    }

    public static String edgeMisclassifications(int[][] counts) {
        StringBuilder builder = new StringBuilder();

        TextTable table2 = new TextTable(9, 7);

        table2.setToken(1, 0, "---");
        table2.setToken(2, 0, "o-o");
        table2.setToken(3, 0, "o->");
        table2.setToken(4, 0, "<-o");
        table2.setToken(5, 0, "-->");
        table2.setToken(6, 0, "<--");
        table2.setToken(7, 0, "<->");
        table2.setToken(8, 0, "No Edge");
        table2.setToken(0, 1, "---");
        table2.setToken(0, 2, "o-o");
        table2.setToken(0, 3, "o->");
        table2.setToken(0, 4, "-->");
        table2.setToken(0, 5, "<->");
        table2.setToken(0, 6, "No Edge");

        for (int i = 0; i < 8; i++) {
            for (int j = 0; j < 6; j++) {
                if (i == 7 && j == 5) {
                    table2.setToken(i + 1, j + 1, "*");
                } else {
                    table2.setToken(i + 1, j + 1, "" + counts[i][j]);
                }
            }
        }

        builder.append(table2.toString());

        int correctEdges = 0;
        int estimatedEdges = 0;

        for (int i = 0; i < counts.length; i++) {
            for (int j = 0; j < counts[0].length - 1; j++) {
                if ((i == 0 && j == 0) || (i == 1 && j == 1) || (i == 2 && j == 2) || (i == 4 && j == 3) || (i == 6 && j == 4)) {
                    correctEdges += counts[i][j];
                }

                estimatedEdges += counts[i][j];
            }
        }

        NumberFormat nf2 = new DecimalFormat("0.00");

        builder.append("\nRatio correct edges to estimated edges = ").append(nf2.format((correctEdges / (double) estimatedEdges)));

        return builder.toString();
    }

    public static int[][] edgeMisclassificationCounts1(Graph leftGraph, Graph topGraph, boolean print) {
        topGraph = replaceNodes(topGraph, leftGraph.getNodes());

        int[][] counts = new int[8][6];

        for (Edge est : topGraph.getEdges()) {
            Node x = est.getNode1();
            Node y = est.getNode2();

            Edge left = leftGraph.getEdge(x, y);

            Edge top = topGraph.getEdge(x, y);

            int m = getTypeLeft(left, top);
            int n = getTypeTop(top);

            counts[m][n]++;
        }

        if (print) {
            System.out.println("# edges in true graph = " + leftGraph.getNumEdges());
            System.out.println("# edges in est graph = " + topGraph.getNumEdges());
        }

        for (Edge edgeLeft : leftGraph.getEdges()) {
            final Edge edgeTop = topGraph.getEdge(edgeLeft.getNode1(), edgeLeft.getNode2());
            if (edgeTop == null) {
                int m = getTypeLeft(edgeLeft, edgeLeft);
                counts[m][5]++;
            }
        }

        return counts;
    }

    public static void addPagColoring(Graph graph) {
        for (Edge edge : graph.getEdges()) {
            if (!Edges.isDirectedEdge(edge)) {
                continue;
            }

            Node x = Edges.getDirectedEdgeTail(edge);
            Node y = Edges.getDirectedEdgeHead(edge);

            graph.removeEdge(edge);
            graph.addEdge(edge);

            if (existsSemiDirectedPath(x, y, -1, graph)) {
                edge.setDashed(existsSemiDirectedPath(x, y, -1, graph));
            }

            if (graph.defVisible(edge)) {
                edge.setLineColor(Color.green);
            }
        }
    }

    // Returns true if a path consisting of undirected and directed edges toward 'to' exists of
    // length at most 'bound'. Cycle checker in other words.
    public static boolean existsSemiDirectedPath(Node from, Node to, int bound, Graph graph) {
        Queue<Node> Q = new LinkedList<>();
        Set<Node> V = new HashSet<>();
        Q.offer(from);
        V.add(from);
        Node e = null;
        int distance = 0;

        while (!Q.isEmpty()) {
            Node t = Q.remove();
            if (t == to) {
                return true;
            }

            if (e == t) {
                e = null;
                distance++;
                if (distance > (bound == -1 ? 1000 : bound)) {
                    return false;
                }
            }

            for (Node u : graph.getAdjacentNodes(t)) {
                Edge edge = graph.getEdge(t, u);
                Node c = GraphUtils.traverseSemiDirected(t, edge);
                if (c == null) {
                    continue;
                }

                if (c == to) {
                    return true;
                }

                if (!V.contains(c)) {
                    V.add(c);
                    Q.offer(c);

                    if (e == null) {
                        e = u;
                    }
                }
            }
        }

        return false;
    }

    private static class Counts {

        private int[][] counts;

        public Counts() {
            this.counts = new int[8][6];
        }

        public void increment(int m, int n) {
            this.counts[m][n]++;
        }

        public int getCount(int m, int n) {
            return this.counts[m][n];
        }

        public void addAll(Counts counts2) {
            for (int i = 0; i < 8; i++) {
                for (int j = 0; j < 6; j++) {
                    counts[i][j] += counts2.getCount(i, j);
                }
            }
        }

        public int[][] countArray() {
            return counts;
        }
    }

    public static int[][] edgeMisclassificationCounts(Graph leftGraph, Graph topGraph, boolean print) {
//        topGraph = GraphUtils.replaceNodes(topGraph, leftGraph.getNodes());

        class CountTask extends RecursiveTask<Counts> {

            private int chunk;
            private int from;
            private int to;
            private final List<Edge> edges;
            private final Graph leftGraph;
            private final Graph topGraph;
            private final Counts counts;
            private final int[] count;

            public CountTask(int chunk, int from, int to, List<Edge> edges, Graph leftGraph, Graph topGraph, int[] count) {
                this.chunk = chunk;
                this.from = from;
                this.to = to;
                this.edges = edges;
                this.leftGraph = leftGraph;
                this.topGraph = topGraph;
                this.counts = new Counts();
                this.count = count;
            }

            @Override
            protected Counts compute() {
                int range = to - from;

                if (range <= chunk) {
                    for (int i = from; i < to; i++) {
                        int j = ++count[0];
                        if (j % 1000 == 0) {
                            System.out.println("Counted " + (count[0]));
                        }

                        Edge edge = edges.get(i);

                        Node x = edge.getNode1();
                        Node y = edge.getNode2();

                        Edge left = leftGraph.getEdge(x, y);
                        Edge top = topGraph.getEdge(x, y);

                        int m = getTypeLeft(left, top);
                        int n = getTypeTop(top);

                        counts.increment(m, n);
                    }

                    return counts;
                } else {
                    int mid = (to + from) / 2;
                    CountTask left = new CountTask(chunk, from, mid, edges, leftGraph, topGraph, count);
                    CountTask right = new CountTask(chunk, mid, to, edges, leftGraph, topGraph, count);

                    left.fork();
                    Counts rightAnswer = right.compute();
                    Counts leftAnswer = left.join();

                    leftAnswer.addAll(rightAnswer);
                    return leftAnswer;
                }
            }

            public Counts getCounts() {
                return counts;
            }
        }

//        System.out.println("Forming edge union");
//        topGraph = GraphUtils.replaceNodes(topGraph, leftGraph.getNodes());
//        int[][] counts = new int[8][6];
        Set<Edge> edgeSet = new HashSet<>();
        edgeSet.addAll(topGraph.getEdges());
        edgeSet.addAll(leftGraph.getEdges());

//        System.out.println("Union formed");
        if (print) {
            System.out.println("Top graph " + topGraph.getEdges().size());
            System.out.println("Left graph " + leftGraph.getEdges().size());
            System.out.println("All edges " + edgeSet.size());
        }

        List<Edge> edges = new ArrayList<>(edgeSet);

//        System.out.println("Finding pool");
        ForkJoinPoolInstance pool = ForkJoinPoolInstance.getInstance();

//        System.out.println("Starting count task");
        CountTask task = new CountTask(500, 0, edges.size(), edges, leftGraph, topGraph, new int[1]);
        Counts counts = pool.getPool().invoke(task);

//        System.out.println("Finishing count task");
        return counts.countArray();
    }

    private static Set<Edge> complement(Set<Edge> edgeSet, Graph topGraph) {
        Set<Edge> complement = new HashSet<>(edgeSet);
        complement.removeAll(topGraph.getEdges());
        return complement;
    }

    private static int getTypeTop(Edge edgeTop) {
        if (edgeTop == null) {
            return 5;
        }

        if (Edges.isUndirectedEdge(edgeTop)) {
            return 0;
        }

        if (Edges.isNondirectedEdge(edgeTop)) {
            return 1;
        }

        if (Edges.isPartiallyOrientedEdge(edgeTop)) {
            return 2;
        }

        if (Edges.isDirectedEdge(edgeTop)) {
            return 3;
        }

        if (Edges.isBidirectedEdge(edgeTop)) {
            return 4;
        }

        return 5;

//        throw new IllegalArgumentException("Unsupported edge type : " + edgeTop);
    }

    private static int getTypeLeft(Edge edgeLeft, Edge edgeTop) {
        if (edgeLeft == null) {
            return 7;
        }

        if (edgeTop == null) {
            edgeTop = edgeLeft;
        }

        if (Edges.isUndirectedEdge(edgeLeft)) {
            return 0;
        }

        if (Edges.isNondirectedEdge(edgeLeft)) {
            return 1;
        }

        Node x = edgeLeft.getNode1();
        Node y = edgeLeft.getNode2();

        if (Edges.isPartiallyOrientedEdge(edgeLeft)) {
            if ((edgeLeft.pointsTowards(x) && edgeTop.pointsTowards(y))
                    || (edgeLeft.pointsTowards(y) && edgeTop.pointsTowards(x))) {
                return 3;
            } else {
                return 2;
            }
        }

        if (Edges.isDirectedEdge(edgeLeft)) {
            if ((edgeLeft.pointsTowards(x) && edgeTop.pointsTowards(y))
                    || (edgeLeft.pointsTowards(y) && edgeTop.pointsTowards(x))) {
                return 5;
            } else {
                return 4;
            }
        }

        if (Edges.isBidirectedEdge(edgeLeft)) {
            return 6;
        }

        throw new IllegalArgumentException("Unsupported edge type : " + edgeLeft);
    }

    private static int getTypeLeft2(Edge edgeLeft) {
        if (edgeLeft == null) {
            return 7;
        }

        if (Edges.isUndirectedEdge(edgeLeft)) {
            return 0;
        }

        if (Edges.isNondirectedEdge(edgeLeft)) {
            return 1;
        }

        if (Edges.isPartiallyOrientedEdge(edgeLeft)) {
            return 2;
        }

        if (Edges.isDirectedEdge(edgeLeft)) {
            return 4;
        }

        if (Edges.isBidirectedEdge(edgeLeft)) {
            return 6;
        }

        throw new IllegalArgumentException("Unsupported edge type : " + edgeLeft);
    }

    public static Set<Set<Node>> maximalCliques(Graph graph, List<Node> nodes) {
        Set<Set<Node>> report = new HashSet<>();
        brokKerbosh1(new HashSet<Node>(), new HashSet<>(nodes), new HashSet<Node>(), report, graph);
        return report;
    }

    //        BronKerbosch1(R, P, X):
    //            if P and X are both empty:
    //                   report R as a maximal clique
    //            for each vertex v in P:
    //                   BronKerbosch1(R â {v}, P â N(v), X â N(v))
    //                   P := P \ {v}
    //                   X := X â {v}
    private static void brokKerbosh1(Set<Node> R, Set<Node> P, Set<Node> X, Set<Set<Node>> report, Graph graph) {
        if (P.isEmpty() && X.isEmpty()) {
            report.add(new HashSet<>(R));
        }

        for (Node v : new HashSet<>(P)) {
            Set<Node> _R = new HashSet<>(R);
            Set<Node> _P = new HashSet<>(P);
            Set<Node> _X = new HashSet<>(X);
            _R.add(v);
            _P.retainAll(graph.getAdjacentNodes(v));
            _X.retainAll(graph.getAdjacentNodes(v));
            brokKerbosh1(_R, _P, _X, report, graph);
            P.remove(v);
            X.add(v);
        }
    }

    public static String graphToText(Graph graph) {
        // add edge properties relating to edge coloring of PAGs
        if (graph.isPag()) {
            addPagColoring(graph);
        }

        Formatter fmt = new Formatter();
        fmt.format("%s%n%n", graphNodesToText(graph, "Graph Nodes:", ','));
        fmt.format("%s", graphEdgesToText(graph, "Graph Edges:"));

        Set<Triple> ambiguousTriples = graph.getAmbiguousTriples();
        if (!ambiguousTriples.isEmpty()) {
            fmt.format("%n%n%s", triplesToText(ambiguousTriples, "Ambiguous triples (i.e. list of triples for which there is ambiguous data about whether they are colliders or not):"));
        }

        Set<Triple> underLineTriples = graph.getUnderLines();
        if (!underLineTriples.isEmpty()) {
            fmt.format("%n%n%s", triplesToText(underLineTriples, "Underline triples:"));
        }

        Set<Triple> dottedUnderLineTriples = graph.getDottedUnderlines();
        if (!dottedUnderLineTriples.isEmpty()) {
            fmt.format("%n%n%s", triplesToText(dottedUnderLineTriples, "Dotted underline triples:"));
        }

        return fmt.toString();
    }

    public static String graphNodesToText(Graph graph, String title, char delimiter) {
        StringBuilder sb = (title == null || title.length() == 0)
                ? new StringBuilder()
                : new StringBuilder(String.format("%s%n", title));

        List<Node> nodes = graph.getNodes();
        int size = nodes.size();
        int count = 0;
        for (Node node : nodes) {
            count++;
            sb.append(node.getName());
            if (count < size) {
                sb.append(delimiter);
            }
        }

        return sb.toString();
    }

    public static String graphEdgesToText(Graph graph, String title) {
        Formatter fmt = new Formatter();

        if (title != null && title.length() > 0) {
            fmt.format("%s%n", title);
        }

        List<Edge> edges = new ArrayList<>(graph.getEdges());
        Edges.sortEdges(edges);

        int size = edges.size();
        int count = 0;
        for (Edge edge : edges) {
            count++;
            if (count < size) {
                fmt.format("%d. %s%n", count, edge);
            } else {
                fmt.format("%d. %s", count, edge);
            }
        }

        return fmt.toString();
    }

    public static String triplesToText(Set<Triple> triples, String title) {
        Formatter fmt = new Formatter();

        if (title != null && title.length() > 0) {
            fmt.format("%s%n", title);
        }

        int size = (triples == null) ? 0 : triples.size();
        if (size > 0) {
            int count = 0;
            for (Triple triple : triples) {
                count++;
                if (count < size) {
                    fmt.format("%s%n", triple);
                } else {
                    fmt.format("%s", triple);
                }
            }
        }

        return fmt.toString();
    }

    public static class GraphComparison {

        private final int[][] counts;
        private int adjFn;
        private int adjFp;
        private int adjCorrect;
        private int arrowptFn;
        private int arrowptFp;
        private int arrowptCorrect;

        private double adjPrec;
        private double adjRec;
        private double arrowptPrec;
        private double arrowptRec;

        private int shd;
        private int twoCycleFn;
        private int twoCycleFp;
        private int twoCycleCorrect;

        private List<Edge> edgesAdded;
        private List<Edge> edgesRemoved;
        private List<Edge> edgesReorientedFrom;
        private List<Edge> edgesReorientedTo;

        public GraphComparison(int adjFn, int adjFp, int adjCorrect,
                int arrowptFn, int arrowptFp, int arrowptCorrect,
                double adjPrec, double adjRec, double arrowptPrec, double arrowptRec,
                int shd,
                int twoCycleCorrect, int twoCycleFn, int twoCycleFp,
                List<Edge> edgesAdded, List<Edge> edgesRemoved,
                List<Edge> edgesReorientedFrom,
                List<Edge> edgesReorientedTo,
                int[][] counts) {
            this.adjFn = adjFn;
            this.adjFp = adjFp;
            this.adjCorrect = adjCorrect;
            this.arrowptFn = arrowptFn;
            this.arrowptFp = arrowptFp;
            this.arrowptCorrect = arrowptCorrect;

            this.adjPrec = adjPrec;
            this.adjRec = adjRec;
            this.arrowptPrec = arrowptPrec;
            this.arrowptRec = arrowptRec;

            this.shd = shd;
            this.twoCycleCorrect = twoCycleCorrect;
            this.twoCycleFn = twoCycleFn;
            this.twoCycleFp = twoCycleFp;
            this.edgesAdded = edgesAdded;
            this.edgesRemoved = edgesRemoved;
            this.edgesReorientedFrom = edgesReorientedFrom;
            this.edgesReorientedTo = edgesReorientedTo;

            this.counts = counts;
        }

        public int getAdjFn() {
            return adjFn;
        }

        public int getAdjFp() {
            return adjFp;
        }

        public int getAdjCor() {
            return adjCorrect;
        }

        public int getAhdFn() {
            return arrowptFn;
        }

        public int getAhdFp() {
            return arrowptFp;
        }

        public int getAhdCor() {
            return arrowptCorrect;
        }

        public int getShd() {
            return shd;
        }

        public int getTwoCycleFn() {
            return twoCycleFn;
        }

        public int getTwoCycleFp() {
            return twoCycleFp;
        }

        public int getTwoCycleCorrect() {
            return twoCycleCorrect;
        }

        public List<Edge> getEdgesAdded() {
            return edgesAdded;
        }

        public List<Edge> getEdgesRemoved() {
            return edgesRemoved;
        }

        public List<Edge> getEdgesReorientedFrom() {
            return edgesReorientedFrom;
        }

        public List<Edge> getEdgesReorientedTo() {
            return edgesReorientedTo;
        }

        public double getAdjPrec() {
            return adjPrec;
        }

        public double getAdjRec() {
            return adjRec;
        }

        public double getAhdPrec() {
            return arrowptPrec;
        }

        public double getAhdRec() {
            return arrowptRec;
        }

        public int[][] getCounts() {
            return counts;
        }
    }

    public static TwoCycleErrors getTwoCycleErrors(Graph trueGraph, Graph estGraph) {
        Set<Edge> trueEdges = trueGraph.getEdges();
        Set<Edge> trueTwoCycle = new HashSet<>();

        for (Edge edge : trueEdges) {
            if (!edge.isDirected()) {
                continue;
            }

            Node node1 = edge.getNode1();
            Node node2 = edge.getNode2();

            if (trueEdges.contains(Edges.directedEdge(node2, node1))) {
                Edge undirEdge = Edges.undirectedEdge(node1, node2);
                trueTwoCycle.add(undirEdge);
            }
        }

        Set<Edge> estEdges = estGraph.getEdges();
        Set<Edge> estTwoCycle = new HashSet<>();

        for (Edge edge : estEdges) {
            if (!edge.isDirected()) {
                continue;
            }

            Node node1 = edge.getNode1();
            Node node2 = edge.getNode2();

            if (estEdges.contains(Edges.directedEdge(node2, node1))) {
                Edge undirEdge = Edges.undirectedEdge(node1, node2);
                estTwoCycle.add(undirEdge);
            }
        }

        Graph trueTwoCycleGraph = new EdgeListGraph(trueGraph.getNodes());

        for (Edge edge : trueTwoCycle) {
            trueTwoCycleGraph.addEdge(edge);
        }

        Graph estTwoCycleGraph = new EdgeListGraph(estGraph.getNodes());

        for (Edge edge : estTwoCycle) {
            estTwoCycleGraph.addEdge(edge);
        }

        estTwoCycleGraph = GraphUtils.replaceNodes(estTwoCycleGraph, trueTwoCycleGraph.getNodes());

        int adjFn = GraphUtils.countAdjErrors(trueTwoCycleGraph, estTwoCycleGraph);
        int adjFp = GraphUtils.countAdjErrors(estTwoCycleGraph, trueTwoCycleGraph);

        Graph undirectedGraph = undirectedGraph(estTwoCycleGraph);
        int adjCorrect = undirectedGraph.getNumEdges() - adjFp;

        TwoCycleErrors twoCycleErrors = new TwoCycleErrors(
                adjCorrect,
                adjFn,
                adjFp
        );

        return twoCycleErrors;
    }

    public static class TwoCycleErrors {

        public int twoCycCor = 0;
        public int twoCycFn = 0;
        public int twoCycFp = 0;

        public TwoCycleErrors(int twoCycCor, int twoCycFn, int twoCycFp) {
            this.twoCycCor = twoCycCor;
            this.twoCycFn = twoCycFn;
            this.twoCycFp = twoCycFp;
        }

        public String toString() {
            String buf = "2c cor = " + twoCycCor + "\t"
                    + "2c fn = " + twoCycFn + "\t"
                    + "2c fp = " + twoCycFp;

            return buf;
        }

    }

    public static boolean isDConnectedTo(Node x, Node y, List<Node> z, Graph graph) {
        return isDConnectedTo1(x, y, z, graph);
//        return isDConnectedTo2(x, y, z, graph);
//        return isDConnectedTo3(x, y, z, graph);
//        return isDConnectedTo4(x, y, z, graph);
    }

    // Breadth first.
    private static boolean isDConnectedTo1(Node x, Node y, List<Node> z, Graph graph) {
        class EdgeNode {

            private Edge edge;
            private Node node;

            public EdgeNode(Edge edge, Node node) {
                this.edge = edge;
                this.node = node;
            }

            public int hashCode() {
                return edge.hashCode() + node.hashCode();
            }

            public boolean equals(Object o) {
                if (!(o instanceof EdgeNode)) {
                    throw new IllegalArgumentException();
                }
                EdgeNode _o = (EdgeNode) o;
                return _o.edge == edge && _o.node == node;
            }
        }

        Queue<EdgeNode> Q = new ArrayDeque<>();
        Set<EdgeNode> V = new HashSet<>();

        if (x == y) {
            return true;
        }

        for (Edge edge : graph.getEdges(x)) {
            if (edge.getDistalNode(x) == y) {
                return true;
            }
            EdgeNode edgeNode = new EdgeNode(edge, x);
            Q.offer(edgeNode);
            V.add(edgeNode);
        }

        while (!Q.isEmpty()) {
            EdgeNode t = Q.poll();

            Edge edge1 = t.edge;
            Node a = t.node;
            Node b = edge1.getDistalNode(a);

            for (Edge edge2 : graph.getEdges(b)) {
                Node c = edge2.getDistalNode(b);
                if (c == a) {
                    continue;
                }

                if (reachable(edge1, edge2, a, z, graph)) {
                    if (c == y) {
                        return true;
                    }

                    EdgeNode u = new EdgeNode(edge2, b);

                    if (!V.contains(u)) {
                        V.add(u);
                        Q.offer(u);
                    }
                }
            }
        }

        return false;
    }

    public static boolean isDConnectedTo(List<Node> x, List<Node> y, List<Node> z, Graph graph) {
        Set<Node> zAncestors = zAncestors(z, graph);

        Queue<OrderedPair<Node>> Q = new ArrayDeque<>();
        Set<OrderedPair<Node>> V = new HashSet<>();

        for (Node _x : x) {
            for (Node node : graph.getAdjacentNodes(_x)) {
                if (y.contains(node)) {
                    return true;
                }
                OrderedPair<Node> edge = new OrderedPair<>(_x, node);
                Q.offer(edge);
                V.add(edge);
            }
        }

        while (!Q.isEmpty()) {
            OrderedPair<Node> t = Q.poll();

            Node b = t.getFirst();
            Node a = t.getSecond();

            for (Node c : graph.getAdjacentNodes(b)) {
                if (c == a) {
                    continue;
                }

                boolean collider = graph.isDefCollider(a, b, c);
                if (!((collider && zAncestors.contains(b)) || (!collider && !z.contains(b)))) {
                    continue;
                }

                if (y.contains(c)) {
                    return true;
                }

                OrderedPair<Node> u = new OrderedPair<>(b, c);
                if (V.contains(u)) {
                    continue;
                }

                V.add(u);
                Q.offer(u);
            }
        }

        return false;
    }

    public static Set<Node> getDconnectedVars(Node x, List<Node> z, Graph graph) {
        Set<Node> Y = new HashSet<>();

        class EdgeNode {

            private Edge edge;
            private Node node;

            public EdgeNode(Edge edge, Node node) {
                this.edge = edge;
                this.node = node;
            }

            public int hashCode() {
                return edge.hashCode() + node.hashCode();
            }

            public boolean equals(Object o) {
                if (!(o instanceof EdgeNode)) {
                    throw new IllegalArgumentException();
                }
                EdgeNode _o = (EdgeNode) o;
                return _o.edge == edge && _o.node == node;
            }
        }

        Queue<EdgeNode> Q = new ArrayDeque<>();
        Set<EdgeNode> V = new HashSet<>();

        for (Edge edge : graph.getEdges(x)) {
            EdgeNode edgeNode = new EdgeNode(edge, x);
            Q.offer(edgeNode);
            V.add(edgeNode);
            Y.add(edge.getDistalNode(x));
        }

        while (!Q.isEmpty()) {
            EdgeNode t = Q.poll();

            Edge edge1 = t.edge;
            Node a = t.node;
            Node b = edge1.getDistalNode(a);

            for (Edge edge2 : graph.getEdges(b)) {
                Node c = edge2.getDistalNode(b);
                if (c == a) {
                    continue;
                }

                if (reachable(edge1, edge2, a, z, graph)) {
                    EdgeNode u = new EdgeNode(edge2, b);

                    if (!V.contains(u)) {
                        V.add(u);
                        Q.offer(u);
                        Y.add(c);
                    }
                }
            }
        }

        return Y;
    }

    // Depth first.
    public static boolean isDConnectedTo2(Node x, Node y, List<Node> z, Graph graph) {
        LinkedList<Node> path = new LinkedList<>();

        path.add(x);

        for (Node c : graph.getAdjacentNodes(x)) {
            if (isDConnectedToVisit2(x, c, y, path, z, graph)) {
                return true;
            }
        }

        return false;
    }

    public static boolean isDConnectedTo2(Node x, Node y, List<Node> z, Graph graph, LinkedList<Node> path) {
        path.add(x);

        for (Node c : graph.getAdjacentNodes(x)) {
            if (isDConnectedToVisit2(x, c, y, path, z, graph)) {
                return true;
            }
        }

        return false;
    }

    private static boolean isDConnectedToVisit2(Node a, Node b, Node y, LinkedList<Node> path, List<Node> z, Graph graph) {
        if (b == y) {
            path.addLast(b);
            return true;
        }

        if (path.contains(b)) {
            return false;
        }

        path.addLast(b);

        for (Node c : graph.getAdjacentNodes(b)) {
            if (a == c) {
                continue;
            }

            if (reachable(a, b, c, z, graph)) {
                if (isDConnectedToVisit2(b, c, y, path, z, graph)) {
//                    path.removeLast();
                    return true;
                }
            }
        }

        path.removeLast();
        return false;
    }

    public static boolean isDConnectedTo3(Node x, Node y, List<Node> z, Graph graph) {
        return reachableDConnectedNodes(x, z, graph).contains(y);
    }

    private static Set<Node> reachableDConnectedNodes(Node x, List<Node> z, Graph graph) {
        Set<Node> R = new HashSet<>();
        R.add(x);

        Queue<OrderedPair<Node>> Q = new ArrayDeque<>();
        Set<OrderedPair<Node>> V = new HashSet<>();

        for (Node node : graph.getAdjacentNodes(x)) {
            OrderedPair<Node> edge = new OrderedPair<>(x, node);
            Q.offer(edge);
            V.add(edge);
            R.add(node);
        }

        while (!Q.isEmpty()) {
            OrderedPair<Node> t = Q.poll();

            Node a = t.getFirst();
            Node b = t.getSecond();

            for (Node c : graph.getAdjacentNodes(b)) {
                if (c == a) {
                    continue;
                }
                if (!reachable(a, b, c, z, graph, null)) {
                    continue;
                }
                R.add(c);

                OrderedPair<Node> u = new OrderedPair<>(b, c);
                if (V.contains(u)) {
                    continue;
                }

                V.add(u);
                Q.offer(u);
            }
        }

        return R;
    }

    // Finds a sepset for x and y, if there is one; otherwise, returns null.
    public static List<Node> getSepset(Node x, Node y, Graph graph) {
        final int bound = -1;
        List<Node> sepset = getSepsetVisit(x, y, graph, bound);
        if (sepset == null) {
            sepset = getSepsetVisit(y, x, graph, bound);
        }
        return sepset;
    }

    private static List<Node> getSepsetVisit(Node x, Node y, Graph graph, int bound) {
        if (x == y) {
            return null;
        }

        List<Node> z = new ArrayList<>();

        List<Node> _z;

        do {
            _z = new ArrayList<>(z);

            Set<Node> path = new HashSet<>();
            path.add(x);
            Set<Triple> colliders = new HashSet<>();

            for (Node b : graph.getAdjacentNodes(x)) {
//                if (b == y) {
//                    return null;
//                }

                if (sepsetPathFound(x, b, y, path, z, graph, colliders, bound)) {
                    return null;
                }
            }
        } while (!new HashSet<>(z).equals(new HashSet<>(_z)));

        return z;
    }

    private static boolean sepsetPathFound(Node a, Node b, Node y, Set<Node> path, List<Node> z, Graph graph,
            Set<Triple> colliders, int bound) {
        if (b == y) {
            return true;
        }

        if (path.contains(b)) {
            return false;
        }

        if (path.size() > (bound == -1 ? 1000 : bound)) {
            return false;
        }

        path.add(b);

        if (b.getNodeType() == NodeType.LATENT || z.contains(b)) {
            final List<Node> passNodes = getPassNodes(a, b, z, graph, null);

            for (Node c : passNodes) {
                if (sepsetPathFound(b, c, y, path, z, graph, colliders, bound)) {
                    path.remove(b);
                    return true;
                }
            }

            path.remove(b);
            return false;
        } else {
            boolean found1 = false;
            Set<Triple> _colliders1 = new HashSet<>();

            for (Node c : getPassNodes(a, b, z, graph, _colliders1)) {
                if (sepsetPathFound(b, c, y, path, z, graph, _colliders1, bound)) {
                    found1 = true;
                    break;
                }
            }

            if (!found1) {
                path.remove(b);
                colliders.addAll(_colliders1);
                return false;
            }

            z.add(b);
            boolean found2 = false;
            Set<Triple> _colliders2 = new HashSet<>();

            for (Node c : getPassNodes(a, b, z, graph, null)) {
                if (sepsetPathFound(b, c, y, path, z, graph, _colliders2, bound)) {
                    found2 = true;
                    break;
                }
            }

            if (!found2) {
                path.remove(b);
                colliders.addAll(_colliders2);
                return false;
            }

            z.remove(b);
            path.remove(b);
            return true;
        }
    }

    private static Set<Triple> colliders(Node b, Graph graph, Set<Triple> colliders) {
        Set<Triple> _colliders = new HashSet<>();

        for (Triple collider : colliders) {
            if (graph.isAncestorOf(collider.getY(), b)) {
                _colliders.add(collider);
            }
        }

        return _colliders;
    }

    private static boolean reachable(Node a, Node b, Node c, List<Node> z, Graph graph) {
        boolean collider = graph.isDefCollider(a, b, c);

        if ((!collider || graph.isUnderlineTriple(a, b, c)) && !z.contains(b)) {
            return true;
        }

        boolean ancestor = isAncestor(b, z, graph);
        return collider && ancestor;
    }

    private static boolean reachable(Edge e1, Edge e2, Node a, List<Node> z, Graph graph) {
        Node b = e1.getDistalNode(a);
        Node c = e2.getDistalNode(b);

        boolean collider = e1.getProximalEndpoint(b) == Endpoint.ARROW
                && e2.getProximalEndpoint(b) == Endpoint.ARROW;

        if ((!collider || graph.isUnderlineTriple(a, b, c)) && !z.contains(b)) {
            return true;
        }

//        boolean ancestor = zAncestors(z, graph).contains(b);
        boolean ancestor = isAncestor(b, z, graph);

//        if (ancestor != ancestor2) {
//            System.out.println("Ancestors of " + z + " are " + zAncestors(z, graph));
//        }
        return collider && ancestor;
    }

    private static boolean reachable(Node a, Node b, Node c, List<Node> z, Graph graph, Set<Triple> colliders) {
        boolean collider = graph.isDefCollider(a, b, c);

        if (!collider && !z.contains(b)) {
            return true;
        }

        boolean ancestor = isAncestor(b, z, graph);

        final boolean colliderReachable = collider && ancestor;

        if (colliders != null && collider && !ancestor) {
            colliders.add(new Triple(a, b, c));
        }

        return colliderReachable;
    }

    private static boolean isAncestor(Node b, List<Node> z, Graph graph) {
//        for (Node n : z) {
//            if (graph.isAncestorOf(b, n)) {
//                return true;
//            }
//        }
//
//        return false;
        if (z.contains(b)) {
            return true;
        }

        Queue<Node> Q = new ArrayDeque<>();
        Set<Node> V = new HashSet<>();

        for (Node node : z) {
            Q.offer(node);
            V.add(node);
        }

        while (!Q.isEmpty()) {
            Node t = Q.poll();
            if (t == b) {
                return true;
            }

            for (Node c : graph.getParents(t)) {
                if (!V.contains(c)) {
                    Q.offer(c);
                    V.add(c);
                }
            }
        }

        return false;

    }

    private static List<Node> getPassNodes(Node a, Node b, List<Node> z, Graph graph, Set<Triple> colliders) {
        List<Node> passNodes = new ArrayList<>();

        for (Node c : graph.getAdjacentNodes(b)) {
            if (c == a) {
                continue;
            }

            if (reachable(a, b, c, z, graph, colliders)) {
                passNodes.add(c);
            }
        }

        return passNodes;
    }

    private static Set<Node> zAncestors(List<Node> z, Graph graph) {
        Queue<Node> Q = new ArrayDeque<>();
        Set<Node> V = new HashSet<>();

        for (Node node : z) {
            Q.offer(node);
            V.add(node);
        }

        while (!Q.isEmpty()) {
            Node t = Q.poll();

            for (Node c : graph.getParents(t)) {
                if (!V.contains(c)) {
                    Q.offer(c);
                    V.add(c);
                }
            }
        }

        return V;
    }

    public static Set<Node> zAncestors2(List<Node> z, Graph graph) {
        Set<Node> ancestors = new HashSet<>(z);

        boolean changed = true;

        while (changed) {
            changed = false;

            for (Node n : new HashSet<>(ancestors)) {
                List<Node> parents = graph.getParents(n);

                if (!ancestors.containsAll(parents)) {
                    ancestors.addAll(parents);
                    changed = true;
                }
            }
        }

        return ancestors;
    }

    public static boolean existsInducingPath(Node x, Node y, Graph graph) {
        if (x.getNodeType() != NodeType.MEASURED) {
            throw new IllegalArgumentException();
        }
        if (y.getNodeType() != NodeType.MEASURED) {
            throw new IllegalArgumentException();
        }

        final LinkedList<Node> path = new LinkedList<>();
        path.add(x);

        for (Node b : graph.getAdjacentNodes(x)) {
            if (existsInducingPathVisit(graph, x, b, x, y, path)) {
                return true;
            }
        }

        return false;
    }

    // Needs to be public.
    public static boolean existsInducingPathVisit(Graph graph, Node a, Node b, Node x, Node y,
            LinkedList<Node> path) {
        if (path.contains(b)) {
            return false;
        }

        path.addLast(b);

        if (b == y) {
            return true;
        }

        for (Node c : graph.getAdjacentNodes(b)) {
            if (c == a) {
                continue;
            }

            if (b.getNodeType() == NodeType.MEASURED) {
                if (!graph.isDefCollider(a, b, c)) {
                    continue;
                }

            }

            if (graph.isDefCollider(a, b, c)) {
                if (!(graph.isAncestorOf(b, x) || graph.isAncestorOf(b, y))) {
                    continue;
                }
            }

            if (existsInducingPathVisit(graph, b, c, x, y, path)) {
                return true;
            }
        }

        path.removeLast();
        return false;
    }

    public static Set<Node> getInducedNodes(Node x, Graph graph) {
        if (x.getNodeType() != NodeType.MEASURED) {
            throw new IllegalArgumentException();
        }

        final LinkedList<Node> path = new LinkedList<>();
        path.add(x);

        Set<Node> induced = new HashSet<>();

        for (Node b : graph.getAdjacentNodes(x)) {
            collectInducedNodesVisit(graph, x, b, path, induced);
        }

        return induced;
    }

    private static void collectInducedNodesVisit(Graph graph, Node x, Node b, LinkedList<Node> path,
            Set<Node> induced) {
        if (path.contains(b)) {
            return;
        }

        if (induced.contains(b)) {
            return;
        }

        path.addLast(b);

        if (isInducingPath(graph, path)) {
            induced.add(b);
        }

        for (Node c : graph.getAdjacentNodes(b)) {
            collectInducedNodesVisit(graph, x, c, path, induced);
        }

        path.removeLast();
    }

    public static boolean isInducingPath(Graph graph, LinkedList<Node> path) {
        if (path.size() < 2) {
            return false;
        }
        if (path.get(0).getNodeType() != NodeType.MEASURED) {
            return false;
        }
        if (path.get(path.size() - 1).getNodeType() != NodeType.MEASURED) {
            return false;
        }

        System.out.println("Path = " + path);

        Node x = path.get(0);
        Node y = path.get(path.size() - 1);

        for (int i = 0; i < path.size() - 2; i++) {
            Node a = path.get(i);
            Node b = path.get(i + 1);
            Node c = path.get(i + 2);

            if (b.getNodeType() == NodeType.MEASURED) {
                if (!graph.isDefCollider(a, b, c)) {
                    return false;
                }
            }

            if (graph.isDefCollider(a, b, c)) {
                if (!(graph.isAncestorOf(b, x) || graph.isAncestorOf(b, y))) {
                    return false;
                }
            }
        }

        return true;
    }

    public static List<Node> getInducingPath(Node x, Node y, Graph graph) {
        if (x.getNodeType() != NodeType.MEASURED) {
            throw new IllegalArgumentException();
        }
        if (y.getNodeType() != NodeType.MEASURED) {
            throw new IllegalArgumentException();
        }

        final LinkedList<Node> path = new LinkedList<>();
        path.add(x);

        for (Node b : graph.getAdjacentNodes(x)) {
            if (existsInducingPathVisit(graph, x, b, x, y, path)) {
                return path;
            }
        }

        return null;
    }

    public static Set<Node> possibleDsep(Node x, Node y, Graph graph, int maxPathLength) {
        Set<Node> dsep = new HashSet<>();

        Queue<OrderedPair<Node>> Q = new ArrayDeque<>();
        Set<OrderedPair<Node>> V = new HashSet<>();

        Map<Node, List<Node>> previous = new HashMap<>();
        previous.put(x, null);

        OrderedPair e = null;
        int distance = 0;

        for (Node b : graph.getAdjacentNodes(x)) {
            if (b == y) {
                continue;
            }
            OrderedPair<Node> edge = new OrderedPair<>(x, b);
            if (e == null) {
                e = edge;
            }
            Q.offer(edge);
            V.add(edge);
            addToList(previous, b, x);
            dsep.add(b);
        }

        while (!Q.isEmpty()) {
            OrderedPair<Node> t = Q.poll();

            if (e == t) {
                e = null;
                distance++;
                if (distance > 0 && distance > (maxPathLength == -1 ? 1000 : maxPathLength)) {
                    break;
                }
            }

            Node a = t.getFirst();
            Node b = t.getSecond();

            if (existOnePathWithPossibleParents(previous, b, x, b, graph)) {
                dsep.add(b);
            }

            for (Node c : graph.getAdjacentNodes(b)) {
                if (c == a) {
                    continue;
                }
                if (c == x) {
                    continue;
                }
                if (c == y) {
                    continue;
                }

                addToList(previous, b, c);

                if (graph.isDefCollider(a, b, c) || graph.isAdjacentTo(a, c)) {
                    OrderedPair<Node> u = new OrderedPair<>(a, c);
                    if (V.contains(u)) {
                        continue;
                    }

                    V.add(u);
                    Q.offer(u);

                    if (e == null) {
                        e = u;
                    }
                }
            }
        }

        dsep.remove(x);
        dsep.remove(y);
        return dsep;
    }

    private static boolean existOnePathWithPossibleParents(Map<Node, List<Node>> previous, Node w, Node x, Node b, Graph graph) {
        if (w == x) {
            return true;
        }
        final List<Node> p = previous.get(w);
        if (p == null) {
            return false;
        }

        for (Node r : p) {
            if (r == b || r == x) {
                continue;
            }

            if ((existsSemidirectedPath(r, x, graph))
                    || existsSemidirectedPath(r, b, graph)) {
                if (existOnePathWithPossibleParents(previous, r, x, b, graph)) {
                    return true;
                }
            }
        }

        return false;
    }

    private static void addToList(Map<Node, List<Node>> previous, Node b, Node c) {
        List<Node> list = previous.get(c);

        if (list == null) {
            list = new ArrayList<>();
        }

        list.add(b);
    }

    private static boolean existsSemidirectedPath(Node from, Node to, Graph G) {
        Queue<Node> Q = new LinkedList<>();
        Set<Node> V = new HashSet<>();
        Q.offer(from);
        V.add(from);

        while (!Q.isEmpty()) {
            Node t = Q.remove();
            if (t == to) {
                return true;
            }

            for (Node u : G.getAdjacentNodes(t)) {
                Edge edge = G.getEdge(t, u);
                Node c = Edges.traverseSemiDirected(t, edge);

                if (c == null) {
                    continue;
                }
                if (V.contains(c)) {
                    continue;
                }

                V.add(c);
                Q.offer(c);
            }
        }

        return false;
    }

    public static int getDegree(Graph graph) {
        int max = 0;

        for (Node node : graph.getNodes()) {
            if (graph.getAdjacentNodes(node).size() > max) {
                max = graph.getAdjacentNodes(node).size();
            }
        }

        return max;
    }

    public static int getIndegree(Graph graph) {
        int max = 0;

        for (Node node : graph.getNodes()) {
            if (graph.getAdjacentNodes(node).size() > max) {
                max = graph.getIndegree(node);
            }
        }

        return max;
    }

    // Returns true if a path consisting of undirected and directed edges toward 'to' exists of
    // length at most 'bound'. Cycle checker in other words.
    public static List<Node> existsUnblockedSemiDirectedPath(Node from, Node to, Set<Node> cond, int bound, Graph graph) {
        Queue<Node> Q = new LinkedList<>();
        Set<Node> V = new HashSet<>();
        Q.offer(from);
        V.add(from);
        Node e = null;
        int distance = 0;
        Map<Node, Node> back = new HashMap<>();

        while (!Q.isEmpty()) {
            Node t = Q.remove();
            if (t == to) {
                LinkedList<Node> _back = new LinkedList<>();
                _back.add(to);
                return _back;
            }

            if (e == t) {
                e = null;
                distance++;
                if (distance > (bound == -1 ? 1000 : bound)) {
                    return null;
                }
            }

            for (Node u : graph.getAdjacentNodes(t)) {
                Edge edge = graph.getEdge(t, u);
                Node c = traverseSemiDirected(t, edge);
                if (c == null) {
                    continue;
                }
                if (cond.contains(c)) {
                    continue;
                }

                if (c == to) {
                    back.put(c, t);
                    LinkedList<Node> _back = new LinkedList<>();
                    _back.addLast(to);
                    Node f = to;

                    for (int i = 0; i < 10; i++) {
                        f = back.get(f);
                        if (f == null) {
                            break;
                        }
                        _back.addFirst(f);
                    }

                    return _back;
                }

                if (!V.contains(c)) {
                    back.put(c, t);
                    V.add(c);
                    Q.offer(c);

                    if (e == null) {
                        e = u;
                    }
                }
            }
        }

        return null;
    }

    // Used to find semidirected paths for cycle checking.
    public static Node traverseSemiDirected(Node node, Edge edge) {
        if (node == edge.getNode1()) {
            if (edge.getEndpoint1() == Endpoint.TAIL || edge.getEndpoint1() == Endpoint.CIRCLE) {
                return edge.getNode2();
            }
        } else if (node == edge.getNode2()) {
            if (edge.getEndpoint2() == Endpoint.TAIL || edge.getEndpoint2() == Endpoint.CIRCLE) {
                return edge.getNode1();
            }
        }
        return null;
    }

}<|MERGE_RESOLUTION|>--- conflicted
+++ resolved
@@ -898,12 +898,8 @@
      * Makes a cyclic graph by repeatedly adding cycles of length of 3, 4, or 5
      * to the graph, then finally adding two cycles.
      */
-<<<<<<< HEAD
-    public static Graph cyclicGraph3(int numNodes, int numEdges, int maxDegree, double probCycle) {
-=======
     public static Graph cyclicGraph3(int numNodes, int numEdges, int maxDegree, double probCycle,
             double probTwoCycle) {
->>>>>>> 273c5c47
 
         List<Node> nodes = new ArrayList<>();
 
@@ -993,8 +989,6 @@
             }
         }
 
-<<<<<<< HEAD
-=======
         Set<Edge> edges = graph.getEdges();
 
         for (Edge edge : edges) {
@@ -1010,7 +1004,6 @@
 //        for (Node node : graph.getNodes()) {
 //            graph.addDirectedEdge(node, node);
 //        }
->>>>>>> 273c5c47
         GraphUtils.circleLayout(graph, 200, 200, 150);
 
         return graph;
@@ -1781,7 +1774,7 @@
         return pathString(graph, path, new LinkedList<Node>());
     }
 
-    public static String pathString(Graph graph, Node...x) {
+    public static String pathString(Graph graph, Node... x) {
         List<Node> path = new ArrayList<>();
         Collections.addAll(path, x);
         return pathString(graph, path, new LinkedList<Node>());
@@ -2547,6 +2540,10 @@
 
             Edge _edge = new Edge(_from, _to, _end1, _end2);
 
+            for (int i = 4; i < tokens.length; i++) {
+                _edge.addProperty(Edge.Property.valueOf(tokens[i]));
+            }
+
             graph.addEdge(_edge);
         }
 
@@ -3425,11 +3422,15 @@
             graph.addEdge(edge);
 
             if (existsSemiDirectedPath(x, y, -1, graph)) {
-                edge.setDashed(existsSemiDirectedPath(x, y, -1, graph));
+                edge.addProperty(Edge.Property.nl); // dashed.
+            } else {
+                edge.addProperty(Edge.Property.pl);
             }
 
             if (graph.defVisible(edge)) {
-                edge.setLineColor(Color.green);
+                edge.addProperty(Edge.Property.dd); // green.
+            } else {
+                edge.addProperty(Edge.Property.pd);
             }
         }
     }
@@ -3808,12 +3809,47 @@
 
         int size = edges.size();
         int count = 0;
+
         for (Edge edge : edges) {
             count++;
+
+            ArrayList<Edge.Property> properties = edge.getProperties();
+
             if (count < size) {
-                fmt.format("%d. %s%n", count, edge);
+                String f = "%d. %s";
+
+                for (int i = 0; i < properties.size(); i++) {
+                    f += " %s";
+                }
+
+                Object[] o = new Object[2 + properties.size()];
+
+                o[0] = count;
+                o[1] = edge;
+
+                for (int i = 0; i < properties.size(); i++) {
+                    o[2 + i] = properties.get(i);
+                }
+
+                fmt.format(f, o);
+                fmt.format("\n");
             } else {
-                fmt.format("%d. %s", count, edge);
+                String f = "%d. %s";
+
+                for (int i = 0; i < properties.size(); i++) {
+                    f += " %s";
+                }
+                Object[] o = new Object[2 + properties.size()];
+
+                o[0] = count;
+                o[1] = edge;
+
+                for (int i = 0; i < properties.size(); i++) {
+                    o[2 + i] = properties.get(i);
+                }
+
+                fmt.format(f, o);
+                fmt.format("\n");
             }
         }
 
