--- conflicted
+++ resolved
@@ -1267,48 +1267,6 @@
         return graph2;
     }
 
-<<<<<<< HEAD
-    public static Graph undirectedMoralizedGraph(Graph graph) {
-        Graph graph2 = new EdgeListGraph(graph.getNodes());
-
-        // copy skeleton from graph 1
-        for (Edge edge : graph.getEdges()) {
-            if (!graph2.isAdjacentTo(edge.getNode1(), edge.getNode2())) {
-                graph2.addUndirectedEdge(edge.getNode1(), edge.getNode2());
-            }
-        }
-
-        // for every unshielded collider in graph 1, connect the parents
-        // with an undirected edge
-        LinkedList<Triple> colliders = listColliderTriples(graph);
-        for (Triple triple : colliders) {
-            Node X = triple.getX();
-            Node Z = triple.getZ();
-
-            if (!graph2.isAdjacentTo(X, Z)) {
-                graph2.addUndirectedEdge(X, Z);
-            }
-        }
-
-        return graph2;
-    }
-
-    public static Graph nondirectedGraph(Graph graph) {
-        Graph graph2 = new EdgeListGraph(graph.getNodes());
-
-        for (Edge edge : graph.getEdges()) {
-            Edge nondirected = Edges.nondirectedEdge(edge.getNode1(), edge.getNode2());
-
-            if (!graph2.containsEdge(nondirected)) {
-                graph2.addEdge(nondirected);
-            }
-        }
-
-        return graph2;
-    }
-
-=======
->>>>>>> d68c237d
     public static Graph completeGraph(Graph graph) {
         Graph graph2 = new EdgeListGraph(graph.getNodes());
 
