<?xml version="1.0" encoding="UTF-8"?>
<<<<<<< HEAD
<module version="4">
  <component name="NewModuleRootManager" inherit-compiler-output="false">
=======
<module org.jetbrains.idea.maven.project.MavenProjectsManager.isMavenModule="true" type="JAVA_MODULE" version="4">
  <component name="NewModuleRootManager" LANGUAGE_LEVEL="JDK_1_7" inherit-compiler-output="false">
    <output url="file://$MODULE_DIR$/target/classes" />
    <output-test url="file://$MODULE_DIR$/target/test-classes" />
    <exclude-output />
    <content url="file://$MODULE_DIR$">
      <sourceFolder url="file://$MODULE_DIR$/src/main/java" isTestSource="false" />
      <sourceFolder url="file://$MODULE_DIR$/src/main/resources" type="java-resource" />
      <sourceFolder url="file://$MODULE_DIR$/src/test/java" isTestSource="true" />
      <sourceFolder url="file://$MODULE_DIR$/src/test/resources" type="java-test-resource" />
      <sourceFolder url="file://$MODULE_DIR$/target/generated-sources/jaxb" isTestSource="false" generated="true" />
      <excludeFolder url="file://$MODULE_DIR$/target/archive-tmp" />
      <excludeFolder url="file://$MODULE_DIR$/target/dist" />
      <excludeFolder url="file://$MODULE_DIR$/target/jaxb2" />
      <excludeFolder url="file://$MODULE_DIR$/target/maven-archiver" />
      <excludeFolder url="file://$MODULE_DIR$/target/maven-status" />
      <excludeFolder url="file://$MODULE_DIR$/target/site" />
      <excludeFolder url="file://$MODULE_DIR$/target/surefire-reports" />
    </content>
    <orderEntry type="inheritedJdk" />
>>>>>>> 221e33ca
    <orderEntry type="sourceFolder" forTests="false" />
  </component>
</module><|MERGE_RESOLUTION|>--- conflicted
+++ resolved
@@ -1,8 +1,4 @@
 <?xml version="1.0" encoding="UTF-8"?>
-<<<<<<< HEAD
-<module version="4">
-  <component name="NewModuleRootManager" inherit-compiler-output="false">
-=======
 <module org.jetbrains.idea.maven.project.MavenProjectsManager.isMavenModule="true" type="JAVA_MODULE" version="4">
   <component name="NewModuleRootManager" LANGUAGE_LEVEL="JDK_1_7" inherit-compiler-output="false">
     <output url="file://$MODULE_DIR$/target/classes" />
@@ -23,7 +19,24 @@
       <excludeFolder url="file://$MODULE_DIR$/target/surefire-reports" />
     </content>
     <orderEntry type="inheritedJdk" />
->>>>>>> 221e33ca
     <orderEntry type="sourceFolder" forTests="false" />
+    <orderEntry type="module" module-name="tetrad-lib" />
+    <orderEntry type="library" name="Maven: org.apache.commons:commons-math3:3.5" level="project" />
+    <orderEntry type="library" name="Maven: org.apache.commons:commons-collections4:4.0" level="project" />
+    <orderEntry type="library" name="Maven: org.apache.commons:commons-lang3:3.4" level="project" />
+    <orderEntry type="library" name="Maven: colt:colt:1.2.0" level="project" />
+    <orderEntry type="library" name="Maven: concurrent:concurrent:1.3.4" level="project" />
+    <orderEntry type="library" name="Maven: xom:xom:1.2.5" level="project" />
+    <orderEntry type="library" name="Maven: xalan:xalan:2.7.0" level="project" />
+    <orderEntry type="library" name="Maven: jdepend:jdepend:2.9.1" level="project" />
+    <orderEntry type="library" name="Maven: gov.nist.math:jama:1.0.3" level="project" />
+    <orderEntry type="library" name="Maven: commons-cli:commons-cli:1.3.1" level="project" />
+    <orderEntry type="library" name="Maven: xerces:xercesImpl:2.11.0" level="project" />
+    <orderEntry type="library" name="Maven: xml-apis:xml-apis:1.4.01" level="project" />
+    <orderEntry type="library" scope="TEST" name="Maven: junit:junit:4.12" level="project" />
+    <orderEntry type="library" scope="TEST" name="Maven: org.hamcrest:hamcrest-core:1.3" level="project" />
+    <orderEntry type="library" name="Maven: org.slf4j:slf4j-log4j12:1.7.19" level="project" />
+    <orderEntry type="library" name="Maven: org.slf4j:slf4j-api:1.7.19" level="project" />
+    <orderEntry type="library" name="Maven: log4j:log4j:1.2.17" level="project" />
   </component>
 </module>