///////////////////////////////////////////////////////////////////////////////
// For information as to what this class does, see the Javadoc, below.       //
// Copyright (C) 1998, 1999, 2000, 2001, 2002, 2003, 2004, 2005, 2006,       //
// 2007, 2008, 2009, 2010, 2014, 2015 by Peter Spirtes, Richard Scheines, Joseph   //
// Ramsey, and Clark Glymour.                                                //
//                                                                           //
// This program is free software; you can redistribute it and/or modify      //
// it under the terms of the GNU General Public License as published by      //
// the Free Software Foundation; either version 2 of the License, or         //
// (at your option) any later version.                                       //
//                                                                           //
// This program is distributed in the hope that it will be useful,           //
// but WITHOUT ANY WARRANTY; without even the implied warranty of            //
// MERCHANTABILITY or FITNESS FOR A PARTICULAR PURPOSE.  See the             //
// GNU General Public License for more details.                              //
//                                                                           //
// You should have received a copy of the GNU General Public License         //
// along with this program; if not, write to the Free Software               //
// Foundation, Inc., 59 Temple Place, Suite 330, Boston, MA  02111-1307  USA //
///////////////////////////////////////////////////////////////////////////////

package edu.cmu.tetradapp.model;

import edu.cmu.tetrad.algcomparison.simulation.LargeSemSimulation;
import edu.cmu.tetrad.algcomparison.simulation.SemSimulation;
import edu.cmu.tetrad.data.KnowledgeBoxInput;
import edu.cmu.tetrad.graph.Graph;
import edu.cmu.tetrad.graph.Node;
import edu.cmu.tetrad.sem.SemIm;
import edu.cmu.tetrad.session.SessionModel;
import edu.cmu.tetrad.util.Parameters;
import edu.cmu.tetrad.util.TetradLogger;
import edu.cmu.tetrad.util.TetradSerializableUtils;

import java.io.IOException;
import java.io.ObjectInputStream;
import java.util.ArrayList;
import java.util.List;

/**
 * Wraps a Bayes Pm for use in the Tetrad application.
 *
 * @author Joseph Ramsey
 */
public class SemImWrapper implements SessionModel, GraphSource {
    static final long serialVersionUID = 23L;
    private List<SemIm> semIms;

    /**
     * @serial Can be null.
     */
    private String name;


    private int numModels = 1;
    private int modelIndex = 0;
    private String modelSourceName = null;

    //============================CONSTRUCTORS==========================//

    public SemImWrapper(SemIm semIm) {
        setSemIm(semIm);
    }
//
//    public SemImWrapper(SemEstimatorWrapper semEstWrapper) {
//        if (semEstWrapper == null) {
//            throw new NullPointerException();
//        }
//
//        SemIm oldSemIm = semEstWrapper.getSemEstimator().getEstimatedSem();
//
//        try {
//            setSemIm((SemIm) new MarshalledObject(oldSemIm).get());
//        }
//        catch (Exception e) {
//            throw new RuntimeException("SemIm could not be deep cloned.", e);
//        }
//    }

    public SemImWrapper(Simulation simulation) {
        if (simulation == null) {
            throw new NullPointerException("The Simulation box does not contain a simulation.");
        }

        edu.cmu.tetrad.algcomparison.simulation.Simulation _simulation = simulation.getSimulation();

        if (_simulation == null) {
            throw new NullPointerException("No data sets have been simulated.");
        }

        if (_simulation instanceof LargeSemSimulation) {
            throw new IllegalArgumentException("Large SEM simulations cannot be represented " +
                    "using a SEM PM or IM box, sorry.");
        }

        if (!(_simulation instanceof SemSimulation)) {
            throw new IllegalArgumentException("That was not a linear, Gaussian SEM simulation. Sorry.");
        }

        semIms = ((SemSimulation) _simulation).getSemIms();

        if (semIms == null) {
            throw new NullPointerException("It looks like you have not done a simulation.");
        }

        this.numModels = simulation.getDataModelList().size();
        this.modelIndex = 0;
        this.modelSourceName = simulation.getName();
    }

    public SemImWrapper(SemPmWrapper semPmWrapper, Parameters params) {
        if (semPmWrapper == null) {
            throw new NullPointerException("SemPmWrapper must not be null.");
        }

        setSemIm(new SemIm(semPmWrapper.getSemPms().get(semPmWrapper.getModelIndex()), params));
    }

//    public SemImWrapper(SemPmWrapper semPmWrapper, SemImWrapper oldSemImWrapper,
//                        Parameters params) {
//        if (semPmWrapper == null) {
//            throw new NullPointerException("SemPmWrapper must not be null.");
//        }
//
//        if (params == null) {
//            throw new NullPointerException("Parameters must not be null.");
//        }
//
//        SemPm semPm = new SemPm(semPmWrapper.getSemPm());
//        SemIm oldSemIm = oldSemImWrapper.getSemIm();
//
//        if (!params.getBoolean("retainPreviousValues", false)) {
//            setSemIm(new SemIm(semPm, params));
//        } else {
//            setSemIm(new SemIm(semPm, oldSemIm, params));
//        }
//    }

//    public SemImWrapper(SemUpdaterWrapper semUpdaterWrapper) {
//        if (semUpdaterWrapper == null) {
//            throw new NullPointerException("SemPmWrapper must not be null.");
//        }
//
//        setSemIm(semUpdaterWrapper.getSemUpdater().getUpdatedSemIm());
//    }

    private void setSemIm(SemIm updatedSemIm) {
        semIms = new ArrayList<>();
        semIms.add(new SemIm(updatedSemIm));
<<<<<<< HEAD

        for (int i = 0; i < semIms.size(); i++) {
            log(i, semIms.get(i));
        }
    }
=======
>>>>>>> 4ac93995

        for (int i = 0; i < semIms.size(); i++) {
            log(i, semIms.get(i));
        }
    }

//    public SemImWrapper(SemImWrapper semImWrapper) {
//        if (semImWrapper == null) {
//            throw new NullPointerException("SemPmWrapper must not be null.");
//        }
//
//        setSemIm(semImWrapper.getSemIm());
//    }

    public SemImWrapper(PValueImproverWrapper wrapper) {
        SemIm oldSemIm = wrapper.getNewSemIm();
        setSemIm(oldSemIm);
    }

    /**
     * Generates a simple exemplar of this class to test serialization.
     *
     * @see TetradSerializableUtils
     */
    public static PcRunner serializableInstance() {
        return PcRunner.serializableInstance();
//        return new SemImWrapper(SemPmWrapper.serializableInstance(),
//                new SemImWrapper(SemPmWrapper.serializableInstance(),
//                        new Parameters()), new Parameters());
    }

    //===========================PUBLIC METHODS=========================//

    public SemIm getSemIm() {
        return this.semIms.get(getModelIndex());
    }


    public Graph getGraph() {
        return getSemIm().getSemPm().getGraph();
    }

    public String getName() {
        return name;
    }

    public void setName(String name) {
        this.name = name;
    }

    //======================== Private methods =======================//

    private void log(int i, SemIm pm) {
        TetradLogger.getInstance().log("info", "Linear SEM IM");
        TetradLogger.getInstance().log("info", "IM # " + (i + 1));
        TetradLogger.getInstance().log("im", pm.toString());
    }

    /**
     * Adds semantic checks to the default deserialization method. This method
     * must have the standard signature for a readObject method, and the body of
     * the method must begin with "s.defaultReadObject();". Other than that, any
     * semantic checks can be specified and do not need to stay the same from
     * version to version. A readObject method of this form may be added to any
     * class, even if Tetrad sessions were previously saved out using a version
     * of the class that didn't include it. (That's what the
     * "s.defaultReadObject();" is for. See J. Bloch, Effective Java, for help.
     *
     * @throws java.io.IOException
     * @throws ClassNotFoundException
     */
    private void readObject(ObjectInputStream s)
            throws IOException, ClassNotFoundException {
        s.defaultReadObject();
    }

	public Graph getSourceGraph() {
		return getGraph();
	}

    public Graph getResultGraph() {
        return getGraph();
    }

    public List<String> getVariableNames() {
		return getGraph().getNodeNames();
	}

	public List<Node> getVariables() {
		return getGraph().getNodes();
	}

    public int getNumModels() {
        return numModels;
    }

    public int getModelIndex() {
        return modelIndex;
    }

    public String getModelSourceName() {
        return modelSourceName;
    }

    public void setModelIndex(int modelIndex) {
        this.modelIndex = modelIndex;
    }
}




<|MERGE_RESOLUTION|>--- conflicted
+++ resolved
@@ -147,14 +147,6 @@
     private void setSemIm(SemIm updatedSemIm) {
         semIms = new ArrayList<>();
         semIms.add(new SemIm(updatedSemIm));
-<<<<<<< HEAD
-
-        for (int i = 0; i < semIms.size(); i++) {
-            log(i, semIms.get(i));
-        }
-    }
-=======
->>>>>>> 4ac93995
 
         for (int i = 0; i < semIms.size(); i++) {
             log(i, semIms.get(i));
